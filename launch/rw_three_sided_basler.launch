<launch>
  <arg name="uav_name" default="$(env UAV_NAME)"/>
  <arg name="mrs_id" default="$(env MRS_ID)"/>

  <arg name="standalone" default="false"/>

  <arg unless="$(arg standalone)" name="nodelet" value="load"/>
  <arg     if="$(arg standalone)" name="nodelet" value="standalone"/>
  <arg unless="$(arg standalone)" name="nodelet_manager" value="$(arg uav_name)_uvdar_nodelet_manager"/>
  <arg     if="$(arg standalone)" name="nodelet_manager" value=""/>


  <arg name="debug" default="false"/>
  <arg name="bp_debug" default="false"/>
  <arg name="pc_debug" default="false"/>
  <arg name="pc_profiling" default="false"/>

  <!-- Basler camera settings: -->

  <arg name="BASLER_LEFT_ID" default="$(env BASLER_UV_LEFT)" />
  <arg name="BASLER_RIGHT_ID" default="$(env BASLER_UV_RIGHT)" />
  <arg name="BASLER_BACK_ID" default="$(env BASLER_UV_BACK)" />

  <arg name="trigger_mode" default="false" />
  <arg name="grabbing_strategy" default="1" />

  <arg name="camera_name_left" default="basler_left" />
  <arg name="camera_name_right" default="basler_right" />
  <arg name="camera_name_back" default="basler_back" />

  <arg name="expose_us_left" default="$(env BASLER_UV_LEFT_EXPOSE_US)"/>
  <arg name="expose_us_right" default="$(env BASLER_UV_RIGHT_EXPOSE_US)"/>
  <arg name="expose_us_back" default="$(env BASLER_UV_BACK_EXPOSE_US)"/>
  
  <arg name="camera_config_file" default="$(find uvdar_core)/config/camera_config/basler_grayscale.yaml" />

  <arg name="calibrations_folder" default="$(find mrs_uav_general)/config/uvdar_calibrations"/>

  <arg name="FRAME_RATE" default="125" />

    
  <!-- Point detector settings: -->
  <arg name="threshold" default="50"/>
  
  <!-- Blink processor settings: -->

  <arg name="blink_process_rate" default="10"/>


  <arg name="visual_debug" default="false"/>
  <!-- <arg name="gui" default="true"/> -->
  <arg name="gui" default="false"/>
  <arg name="publish_visualization" default="true"/>
  <arg name="visualization_rate" default="2"/>


  <arg name="id1" value="0"/>
  <arg name="id2" value="1"/>
  <arg name="id3" value="2"/>
  <arg name="id4" value="3"/>
  <arg name="id5" value="4"/>
  <arg name="id6" value="5"/>
  <arg name="id7" value="6"/>
  <arg name="id8" value="7"/>
  <arg name="id9" value="8"/>
  <arg name="id10" value="9"/>
  <arg name="id11" value="10"/>
  <arg name="id12" value="11"/>
  <arg name="id13" value="12"/>
  <arg name="id14" value="13"/>
  <arg name="id15" value="14"/>
  <arg name="id16" value="15"/>
  <arg name="id17" value="16"/>
  <arg name="id18" value="17"/>
  <arg name="id19" value="18"/>
  <arg name="id20" value="19"/>
  <arg name="id21" value="20"/>

  <arg name="sequence_file" default="$(find uvdar_core)/config/selected.txt"/>

<!-- Params for Tim's BP_Processor-->
  <arg name="max_px_shift_x" default="1"/>
  <arg name="max_px_shift_y" default="1"/>
  <arg name="max_zeros_consecutive" default="2"/>
  <arg name="max_ones_consecutive" default="2"/>
  <arg name="stored_seq_len_factor" default="15"/>
  <arg name="poly_order" default="4"/>
  <arg name="decay_factor" default="0.01"/>
  <arg name="confidence_probability" default="95.0"/>
  <arg name="frame_tolerance" default="5"/>
  <arg name="allowed_BER_per_seq" default="0"/>
  <arg name="std_threshold_poly_reg" default="1"/>


  <!-- Model settings: -->

  <arg name="use_masks" default="true"/>
  <arg name="model_file" default="$(find uvdar_core)/config/models/quadrotor_foursided.txt"/>
  <arg name="beacon" default="false"/>


  <node
    name="uvcam_left_tf_$(arg uav_name)"
    pkg="tf2_ros"
    type="static_transform_publisher"
    args="0.03  0.10 0.06 -0.3490658504 0.0 -1.57079632679 $(arg uav_name)/fcu $(arg uav_name)/uvcam_left"/>

  <node
    name="uvcam_right_tf_$(arg uav_name)"
    pkg="tf2_ros"
    type="static_transform_publisher"
    args="0.03 -0.10 0.06 0.3490658504 0.0 1.57079632679 $(arg uav_name)/fcu $(arg uav_name)/uvcam_right"/>

  <node
    name="uvcam_back_tf_$(arg uav_name)"
    pkg="tf2_ros"
    type="static_transform_publisher"
    args="-0.10 0.0 -0.02 0.0 -1.57079632679 0.0 $(arg uav_name)/fcu $(arg uav_name)/uvcam_back"/>


<!-- OR -->
  <group ns="$(arg uav_name)">
  
      <arg name="respawn" default="false" />
      <arg name="startup_user_set" default="CurrentSetting" />
      <arg name="enable_status_publisher" default="true" />
      
      <arg name="nodelet_left" value="pylon_camera/PylonCameraNodelet" />
      <arg name="nodelet_load_left" value="load $(arg nodelet_left) $(arg nodelet_manager)"/>
      <arg name="nodelet_right" value="pylon_camera/PylonCameraNodelet" />
      <arg name="nodelet_load_right" value="load $(arg nodelet_right) $(arg nodelet_manager)"/>
      <arg name="nodelet_back" value="pylon_camera/PylonCameraNodelet" />
      <arg name="nodelet_load_back" value="load $(arg nodelet_back) $(arg nodelet_manager)"/>

<<<<<<< HEAD
=======

>>>>>>> 7d703792
    <!-- <node pkg="nodelet" type="nodelet" name="$(arg nodelet_manager)" args="manager" output="screen" launch-prefix="debug_roslaunch"> -->
    <node pkg="nodelet" type="nodelet" name="$(arg nodelet_manager)" args="manager" output="screen">
      <param name="num_worker_threads" value="10" />
    </node>


      <node pkg="nodelet" type="nodelet" name="$(arg camera_name_left)" args="$(arg nodelet_load_left)" output="screen" launch-prefix="bash -c 'sleep 5; $0 $@'; " respawn="$(arg respawn)" >
        <rosparam command="load" file="$(arg camera_config_file)" />
        <param name="camera_frame" value="$(arg uav_name)/$(arg camera_name_left)_optical"/>
        <param name="frame_rate" type="double" value="$(arg FRAME_RATE)"/>
        <param name="device_user_id" type="string" value="$(arg BASLER_LEFT_ID)"/>
        <param name="startup_user_set" value="$(arg startup_user_set)"/>
        <param name="enable_status_publisher" value="$(arg enable_status_publisher)"/>
        <param name="enable_current_params_publisher" value="false"/>
        <param name="trigger_mode" value="$(arg trigger_mode)"/>
        <param name="grabbing_strategy" value="$(arg grabbing_strategy)"/>
        <param name="exposure" type="double" value="$(arg expose_us_left)"/>

      </node>
      <node pkg="nodelet" type="nodelet" name="$(arg camera_name_right)" args="$(arg nodelet_load_right)" output="screen" launch-prefix="bash -c 'sleep 5; $0 $@'; " respawn="$(arg respawn)" >
        <rosparam command="load" file="$(arg camera_config_file)" />
        <param name="camera_frame" value="$(arg uav_name)/$(arg camera_name_right)_optical"/>
        <param name="frame_rate" type="double" value="$(arg FRAME_RATE)"/>
        <param name="device_user_id" type="string" value="$(arg BASLER_RIGHT_ID)"/>
        <param name="startup_user_set" value="$(arg startup_user_set)"/>
        <param name="enable_status_publisher" value="$(arg enable_status_publisher)"/>
        <param name="enable_current_params_publisher" value="false"/>
        <param name="trigger_mode" value="$(arg trigger_mode)"/>
        <param name="grabbing_strategy" value="$(arg grabbing_strategy)"/>
        <param name="exposure" type="double" value="$(arg expose_us_right)"/>

      </node>
      <node pkg="nodelet" type="nodelet" name="$(arg camera_name_back)" args="$(arg nodelet_load_back)" output="screen" launch-prefix="bash -c 'sleep 5; $0 $@'; " respawn="$(arg respawn)" >
        <rosparam command="load" file="$(arg camera_config_file)" />
        <param name="camera_frame" value="$(arg uav_name)/$(arg camera_name_back)_optical"/>
        <param name="frame_rate" type="double" value="$(arg FRAME_RATE)"/>
        <param name="device_user_id" type="string" value="$(arg BASLER_BACK_ID)"/>
        <param name="startup_user_set" value="$(arg startup_user_set)"/>
        <param name="enable_status_publisher" value="$(arg enable_status_publisher)"/>
        <param name="enable_current_params_publisher" value="false"/>
        <param name="trigger_mode" value="$(arg trigger_mode)"/>
        <param name="grabbing_strategy" value="$(arg grabbing_strategy)"/>
        <param name="exposure" type="double" value="$(arg expose_us_back)"/>

      </node>


    <node name="uv_detect" pkg="nodelet" type="nodelet" args="$(arg nodelet) uvdar/UVDARDetector $(arg nodelet_manager)" output="screen" launch-prefix="bash -c 'sleep 8; $0 $@'; " respawn="false"> 
    <!-- <node name="uv_detect" pkg="nodelet" type="nodelet" args="$(arg nodelet) uvdar/UVDARDetector $(arg nodelet_manager)" output="screen" respawn="false" launch-prefix="debug_roslaunch"> --> 
      <!-- <node name="uv_detect" pkg="uvdar" type="uv_detector_node" output="screen" launch-prefix="urxvt -e gdb -q -x /home/viktor/gdb.cmds -/-args"> -->
      <param name="uav_name" type = "string" value="$(arg uav_name)"/>
      <param name="debug"		type="bool" value="$(arg debug)"/> 
      <!-- <param name="debug"		type="bool" value="true"/> --> 
      <param name="gui"             type="bool" value="false"/>
      <param name="publish_visualization"             type="bool" value="false"/>
      <param name="justReport" type="bool" value="true"/>
      <param name="threshold" type="int" value="$(arg threshold)"/>

      <param name="use_masks"         type="bool" value="$(arg use_masks)"/>
      <param name="body_name"         type = "string" value="$(arg mrs_id)"/>
      <rosparam param="mask_file_names" subst_value="True"> ["$(arg calibrations_folder)/masks/$(arg mrs_id)_$(arg BASLER_LEFT_ID).png", "$(arg calibrations_folder)/masks/$(arg mrs_id)_$(arg BASLER_RIGHT_ID).png", "$(arg calibrations_folder)/masks/$(arg mrs_id)_$(arg BASLER_BACK_ID).png"] </rosparam>
      <!-- <rosparam param="mask_file_names" subst_value="True"> ["$(arg calibrations_folder)/masks/$(arg mrs_id)_$(arg BASLER_LEFT_ID).png"] </rosparam> -->

      <rosparam param="camera_topics"> ["camera_left", "camera_right", "camera_back"] </rosparam>
      <rosparam param="points_seen_topics"> ["points_seen_left", "points_seen_right", "points_seen_back"] </rosparam>

      <remap from="~camera_left" to="/$(arg uav_name)/basler_left/image_raw"/>
      <remap from="~points_seen_left" to="/$(arg uav_name)/uvdar/points_seen_left"/>
      <remap from="~camera_right" to="/$(arg uav_name)/basler_right/image_raw"/>
      <remap from="~points_seen_right" to="/$(arg uav_name)/uvdar/points_seen_right"/>
      <remap from="~camera_back" to="/$(arg uav_name)/basler_back/image_raw"/>
      <remap from="~points_seen_back" to="/$(arg uav_name)/uvdar/points_seen_back"/>

      <remap from="~odometry" to="/$(arg uav_name)/mrs_odometry/new_odom"/>
      <remap from="~imu" to="mavros/imu/data"/>
    </node>

      
  <node name="blink_processor_new" pkg="nodelet" type="nodelet" args="$(arg nodelet) uvdar/UVDAR_BP_Tim $(arg nodelet_manager)" output="screen" launch-prefix="bash -c 'sleep 9; $0 $@'; " respawn="true"> 
    <!-- <node name="blink_processor" pkg="nodelet" type="nodelet" args="$(arg nodelet) uvdar/UVDAR_BP_Tim $(arg nodelet_manager)" output="screen" respawn="true" launch-prefix="roslaunch_debug"> --> 
      <param name="uav_name" type = "string" value="$(arg uav_name)"/>
      <param name="debug"		type="bool" value="$(arg bp_debug)"/> 
      <!-- <param name="debug"		type="bool" value="false"/> --> 
      <!-- <param name="debug"		type="bool" value="true"/> --> 
      <param name="visual_debug"		type="bool" value="$(arg visual_debug)"/> 
      <param name="gui"             type="bool" value="$(arg gui)"/>
      <param name="publish_visualization"         type="bool" value="$(arg publish_visualization)"/>
      <param name="use_camera_for_visualization"         type="bool" value="true"/>
      <param name="visualization_rate"         type="int" value="$(arg visualization_rate)"/>
      <!-- <rosparam param="frequencies" subst_value="true"> [$(arg frequency1), $(arg frequency2), $(arg frequency3), $(arg frequency4)] </rosparam> -->
      
      <param name="sequence_file"         type="string" value="$(arg sequence_file)"/>

      <param name="max_px_shift_x"     type="int"   value="$(arg max_px_shift_x)"/>
      <param name="max_px_shift_y"     type="int"   value="$(arg max_px_shift_y)"/>
      <param name="max_zeros_consecutive"     type="int"   value="$(arg max_zeros_consecutive)"/>
      <param name="max_ones_consecutive"     type="int"   value="$(arg max_ones_consecutive)"/>
      <param name="stored_seq_len_factor"         type="double" value="$(arg stored_seq_len_factor)"/>    
      <param name="poly_order" type="int" value="$(arg poly_order)"/>
      <param name="decay_factor"         type="double" value="$(arg decay_factor)"/>    
      <param name="confidence_probability"         type="double" value="$(arg confidence_probability)"/>
      <param name="frame_tolerance"     type="int"   value="$(arg frame_tolerance)"/>
      <param name="allowed_BER_per_seq"     type="int"   value="$(arg allowed_BER_per_seq)"/>
      <param name="std_threshold_poly_reg"     type="double"   value="$(arg std_threshold_poly_reg)"/>

      <!-- <rosparam param="camera_topics"> ["camera_left", "camera_right"] </rosparam> -->
      <!-- <rosparam param="points_seen_topics"> ["points_seen_left", "points_seen_right"] </rosparam> -->
      <!-- <rosparam param="blinkers_seen_topics"> ["blinkers_seen_left", "blinkers_seen_right"] </rosparam> -->
      <!-- <rosparam param="estimated_framerate_topics"> ["estimated_framerate_left", "estimated_framerate_right"] </rosparam> -->
      <rosparam param="aht_logging_topics"> ["aht_logging_left", "aht_logging_right", "aht_logging_back"] </rosparam>
      <rosparam param="aht_all_seq_info_topics"> ["aht_all_seq_info_left", "aht_all_seq_info_right", "aht_all_seq_info_back"] </rosparam>
      <!-- <rosparam param="aht_logging_topics"> ["aht_logging_left"] </rosparam> -->
      <!-- <rosparam param="aht_all_seq_info_topics"> ["aht_all_seq_info_left"] </rosparam> -->

      <!-- <rosparam param="camera_topics"> ["camera_left"] </rosparam> -->
      <!-- <rosparam param="points_seen_topics"> ["points_seen_left"] </rosparam> -->
      <!-- <rosparam param="blinkers_seen_topics"> ["blinkers_seen_left"] </rosparam> -->
      <!-- <rosparam param="estimated_framerate_topics"> ["estimated_framerate_left"] </rosparam> -->
      <rosparam param="camera_topics"> ["camera_left", "camera_right", "camera_back"] </rosparam>
      <rosparam param="points_seen_topics"> ["points_seen_left","points_seen_right","points_seen_back"] </rosparam>
      <rosparam param="blinkers_seen_topics"> ["blinkers_seen_left", "blinkers_seen_right", "blinkers_seen_back" ] </rosparam>
      <rosparam param="estimated_framerate_topics"> ["estimated_framerate_left", "estimated_framerate_right", "estimated_framerate_back" ] </rosparam>

      <remap from="~camera_left" to="/$(arg uav_name)/basler_left/image_raw"/>
      <remap from="~points_seen_left" to="/$(arg uav_name)/uvdar/points_seen_left"/>
      <remap from="~blinkers_seen_left" to="/$(arg uav_name)/uvdar/blinkers_seen_left"/>
      <remap from="~estimated_framerate_left" to="/$(arg uav_name)/uvdar/estimated_framerate_left"/>
      <!-- <remap from="~visualization" to="/$(arg uav_name)/uvdar/blink_visualization/image_raw"/> -->
      <remap from="~aht_logging_left" to="/$(arg uav_name)/uvdar/aht_logging_left"/>
      <remap from="~aht_all_seq_info_left" to="/$(arg uav_name)/uvdar/aht_all_seq_info_left"/>
      
      <remap from="~camera_right" to="/$(arg uav_name)/basler_right/image_raw"/>
      <remap from="~points_seen_right" to="/$(arg uav_name)/uvdar/points_seen_right"/>
      <remap from="~blinkers_seen_right" to="/$(arg uav_name)/uvdar/blinkers_seen_right"/>
      <remap from="~estimated_framerate_right" to="/$(arg uav_name)/uvdar/estimated_framerate_right"/>
      <!-- <remap from="~visualization" to="/$(arg uav_name)/uvdar/blink_visualization/image_raw"/> -->
      <remap from="~aht_logging_right" to="/$(arg uav_name)/uvdar/aht_logging_right"/>
      <remap from="~aht_all_seq_info_right" to="/$(arg uav_name)/uvdar/aht_all_seq_info_right"/>

      <remap from="~camera_back" to="/$(arg uav_name)/basler_back/image_raw"/>
      <remap from="~points_seen_back" to="/$(arg uav_name)/uvdar/points_seen_back"/>
      <remap from="~blinkers_seen_back" to="/$(arg uav_name)/uvdar/blinkers_seen_back"/>
      <remap from="~estimated_framerate_back" to="/$(arg uav_name)/uvdar/estimated_framerate_back"/>
      <!-- <remap from="~visualization" to="/$(arg uav_name)/uvdar/blink_visualization/image_raw"/> -->
      <remap from="~aht_logging_back" to="/$(arg uav_name)/uvdar/aht_logging_back"/>
      <remap from="~aht_all_seq_info_back" to="/$(arg uav_name)/uvdar/aht_all_seq_info_back"/>
    </node>
    
    <node name="uvdar_pose_calculator_node" pkg="uvdar_core" type="uvdar_pose_calculator_node" output="screen" > 
    <!-- <node name="uvdar_pose_calculator_node" pkg="uvdar_core" type="uvdar_pose_calculator_node" output="screen" launch-prefix="debug_roslaunch"> --> 
      <!-- <node name="uvdar_pose_calculator_node" pkg="uvdar_core" type="uvdar_pose_calculator_node" launch-prefix="valgrind -/-tool=callgrind -/-callgrind-out-file=/home/viktor/callgrind.out -/-instr-atstart=no -/-collect-atstart=yes"> --> 
    <!-- <node name="uvdar_pose_calculator_node" pkg="uvdar_core" type="uvdar_pose_calculator_node" launch-prefix="valgrind -/-tool=callgrind -/-callgrind-out-file=/home/viktor/callgrind.out"> --> 
      <param name="uav_name" type = "string" value="$(arg uav_name)"/>
      <param name="debug"		type="bool" value="$(arg pc_debug)"/> 
      <param name="profiling"		type="bool" value="$(arg pc_profiling)"/> 
      <!-- <param name="debug"		type="bool" value="false"/> --> 
      <!-- <param name="gui"             type="bool" value="false"/> -->
      <param name="gui"             type="bool" value="false"/>
      <param name="publish_visualization"             type="bool" value="false"/>
      <param name="publish_constituents"             type="bool" value="true"/>
      <!-- <param name="publish_visualization"             type="bool" value="false"/> -->
      <rosparam param="signal_ids" subst_value="true"> [$(arg id1), $(arg id2), $(arg id3), $(arg id4), $(arg id5), $(arg id6), $(arg id7), $(arg id8), $(arg id9), $(arg id10), $(arg id11), $(arg id12), $(arg id13), $(arg id14), $(arg id15), $(arg id16), $(arg id17), $(arg id18), $(arg id19), $(arg id20), $(arg id21)] </rosparam>

      <param name="max_cluster_distance" type="double" value="200"/>

      <param name="quadrotor" type="bool" value="false"/>
      <param name="beacon" type="bool" value="false"/>
      <param name="custom_model" type="bool" value="true"/>
      <param name="model_file" type="string" value="$(arg model_file)"/>

      <rosparam param="blinkers_seen_topics"> ["blinkers_seen_left", "blinkers_seen_right", "blinkers_seen_back" ] </rosparam>
      <rosparam param="estimated_framerate_topics"> ["estimated_framerate_left", "estimated_framerate_right", "estimated_framerate_back" ] </rosparam>

      <!-- <rosparam param="blinkers_seen_topics"> ["blinkers_seen_left"] </rosparam> -->
      <!-- <rosparam param="estimated_framerate_topics"> ["estimated_framerate_left"] </rosparam> -->
      <!-- <rosparam param="camera_frames" subst_value="true"> ["$(arg uav_name)/uvcam_left"] </rosparam> -->
      <rosparam param="camera_frames" subst_value="true"> ["$(arg uav_name)/uvcam_left", "$(arg uav_name)/uvcam_right", "$(arg uav_name)/uvcam_back"] </rosparam>

      <remap from="~blinkers_seen_left" to="/$(arg uav_name)/uvdar/blinkers_seen_left"/>
      <remap from="~blinkers_seen_right" to="/$(arg uav_name)/uvdar/blinkers_seen_right"/>
      <remap from="~blinkers_seen_back" to="/$(arg uav_name)/uvdar/blinkers_seen_back"/>
      <remap from="~estimated_framerate_left" to="/$(arg uav_name)/uvdar/estimated_framerate_left"/>
      <remap from="~estimated_framerate_right" to="/$(arg uav_name)/uvdar/estimated_framerate_right"/>
      <remap from="~estimated_framerate_back" to="/$(arg uav_name)/uvdar/estimated_framerate_back"/>

      <rosparam param="calib_files" subst_value="true"> ["$(arg calibrations_folder)/camera_calibrations/calib_results_bs_uv_$(arg BASLER_LEFT_ID).txt", "$(arg calibrations_folder)/camera_calibrations/calib_results_bs_uv_$(arg BASLER_RIGHT_ID).txt", "$(arg calibrations_folder)/camera_calibrations/calib_results_bs_uv_$(arg BASLER_BACK_ID).txt", ] </rosparam>

      <remap from="~constituentPoses1" to="/$(arg uav_name)/uvdar/constituentPosesL"/>
      <remap from="~constituentPoses2" to="/$(arg uav_name)/uvdar/constituentPosesR"/>
      <remap from="~constituentPoses3" to="/$(arg uav_name)/uvdar/constituentPosesB"/>

      <remap from="~measuredPoses1" to="/$(arg uav_name)/uvdar/measuredPosesL"/>
      <remap from="~measuredPoses2" to="/$(arg uav_name)/uvdar/measuredPosesR"/>
      <remap from="~measuredPoses3" to="/$(arg uav_name)/uvdar/measuredPosesB"/>
    </node>
  </group>


</launch><|MERGE_RESOLUTION|>--- conflicted
+++ resolved
@@ -132,10 +132,6 @@
       <arg name="nodelet_back" value="pylon_camera/PylonCameraNodelet" />
       <arg name="nodelet_load_back" value="load $(arg nodelet_back) $(arg nodelet_manager)"/>
 
-<<<<<<< HEAD
-=======
-
->>>>>>> 7d703792
     <!-- <node pkg="nodelet" type="nodelet" name="$(arg nodelet_manager)" args="manager" output="screen" launch-prefix="debug_roslaunch"> -->
     <node pkg="nodelet" type="nodelet" name="$(arg nodelet_manager)" args="manager" output="screen">
       <param name="num_worker_threads" value="10" />
