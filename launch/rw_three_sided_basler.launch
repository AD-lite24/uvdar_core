<launch>
  <arg name="uav_name" default="$(env UAV_NAME)"/>
  <arg name="mrs_id" default="$(env MRS_ID)"/>

  <arg name="standalone" default="false"/>

  <arg unless="$(arg standalone)" name="nodelet" value="load"/>
  <arg     if="$(arg standalone)" name="nodelet" value="standalone"/>
  <arg unless="$(arg standalone)" name="nodelet_manager" value="$(arg uav_name)_uvdar_nodelet_manager"/>
  <arg     if="$(arg standalone)" name="nodelet_manager" value=""/>


  <arg name="debug" default="false"/>

  <!-- Basler camera settings: -->

  <arg name="BASLER_LEFT_ID" default="$(env BASLER_UV_LEFT)" />
  <arg name="BASLER_RIGHT_ID" default="$(env BASLER_UV_RIGHT)" />
  <arg name="BASLER_BACK_ID" default="$(env BASLER_UV_BACK)" />


  <arg name="camera_name_left" default="basler_left" />
  <arg name="camera_name_right" default="basler_right" />
  <arg name="camera_name_back" default="basler_back" />

  <arg name="expose_us_left" default="$(env BASLER_UV_LEFT_EXPOSE_US)"/>
  <arg name="expose_us_right" default="$(env BASLER_UV_RIGHT_EXPOSE_US)"/>
  <arg name="expose_us_back" default="$(env BASLER_UV_BACK_EXPOSE_US)"/>
  
  <arg name="camera_config_file" default="$(find uvdar_core)/config/camera_config/basler_grayscale.yaml" />

  <arg name="calibrations_folder" default="$(find mrs_uav_general)/config/uvdar_calibrations"/>

  <arg name="FRAME_RATE" default="120" />

    
  <!-- Point detector settings: -->
  <arg name="threshold" default="50"/>
  
  <!-- Blink processor settings: -->

  <arg name="blink_process_rate" default="10"/>

  <arg name="accumulator_length"         default="14"/>
  <arg name="pitch_steps"         default="16"/>
  <arg name="yaw_steps"         default="16"/>
  <arg name="max_pixel_shift"         default="4"/>


  <arg name="visual_debug" default="false"/>
  <!-- <arg name="gui" default="true"/> -->
  <arg name="gui" default="false"/>
  <arg name="publish_visualization" default="true"/>
  <arg name="visualization_rate" default="2"/>


  <arg name="id1" value="0"/>
  <arg name="id2" value="1"/>
  <arg name="id3" value="2"/>
  <arg name="id4" value="3"/>
  <arg name="id5" value="4"/>
  <arg name="id6" value="5"/>
  <arg name="id7" value="6"/>
  <arg name="id8" value="7"/>
  <arg name="id9" value="8"/>
  <arg name="id10" value="9"/>
  <arg name="id11" value="10"/>
  <arg name="id12" value="11"/>
  <arg name="id13" value="12"/>
  <arg name="id14" value="13"/>
  <arg name="id15" value="14"/>
  <arg name="id16" value="15"/>
  <arg name="id17" value="16"/>
  <arg name="id18" value="17"/>
  <arg name="id19" value="18"/>
  <arg name="id20" value="19"/>
  <arg name="id21" value="20"/>

  <arg name="sequence_file" default="$(find uvdar_core)/config/selected.txt"/>

<!-- Params for Tim's BP_Processor-->
  <arg name="max_px_shift_x" default="2"/>
  <arg name="max_px_shift_y" default="2"/>
  <arg name="max_zeros_consecutive" default="2"/>
  <arg name="max_ones_consecutive" default="2"/>
  <arg name="stored_seq_len_factor" default="15"/>
  <arg name="poly_order" default="4"/>
  <arg name="decay_factor" default="0.01"/>
  <arg name="confidence_probability" default="95.0"/>
  <arg name="frame_tolerance" default="5"/>
  <arg name="allowed_BER_per_seq" default="0"/>
  <arg name="std_threshold_poly_reg" default="1"/>


  <!-- Model settings: -->

<<<<<<< HEAD
  <arg name="use_masks" default="true"/>
  <!-- <arg name="use_masks" default="false"/> -->
=======
  <!-- <arg name="use_masks" default="true"/> -->
  <arg name="use_masks" default="false"/>
>>>>>>> d0be86d1
  <arg name="model_file" default="$(find uvdar_core)/config/models/quadrotor_foursided.txt"/>
  <arg name="beacon" default="false"/>


  <node
    name="uvcam_left_tf_$(arg uav_name)"
    pkg="tf2_ros"
    type="static_transform_publisher"
    args="0.03  0.10 0.06 -0.3490658504 0.0 -1.57079632679 $(arg uav_name)/fcu $(arg uav_name)/uvcam_left"/>

  <node
    name="uvcam_right_tf_$(arg uav_name)"
    pkg="tf2_ros"
    type="static_transform_publisher"
    args="0.03 -0.10 0.06 -2.792526803 0.0 -1.57079632679 $(arg uav_name)/fcu $(arg uav_name)/uvcam_right"/>

  <node
    name="uvcam_back_tf_$(arg uav_name)"
    pkg="tf2_ros"
    type="static_transform_publisher"
    args="-0.10 0.0 -0.02 0.0 1.57079632679 3.14159265 $(arg uav_name)/fcu $(arg uav_name)/uvcam_back"/>
  <!-- ideal angle: 1.221730476 - pi/2 -->

<!-- OR -->
  <group ns="$(arg uav_name)">
  
      <arg name="respawn" default="false" />
      <arg name="startup_user_set" default="CurrentSetting" />
      <arg name="enable_status_publisher" default="true" />
      
      <arg name="nodelet_left" value="pylon_camera/PylonCameraNodelet" />
      <arg name="nodelet_load_left" value="load $(arg nodelet_left) $(arg nodelet_manager)"/>

      <arg name="nodelet_right" value="pylon_camera/PylonCameraNodelet" />
      <arg name="nodelet_load_right" value="load $(arg nodelet_right) $(arg nodelet_manager)"/>

      <arg name="nodelet_back" value="pylon_camera/PylonCameraNodelet" />
      <arg name="nodelet_load_back" value="load $(arg nodelet_back) $(arg nodelet_manager)"/>

<<<<<<< HEAD
    <node pkg="nodelet" type="nodelet" name="$(arg nodelet_manager)" args="manager" output="screen" launch-prefix="debug_roslaunch">
    <!-- <node pkg="nodelet" type="nodelet" name="$(arg nodelet_manager)" args="manager" output="screen"> -->
      <param name="num_worker_threads" value="10" />
=======
    <!-- <node pkg="nodelet" type="nodelet" name="$(arg nodelet_manager)" args="manager" output="screen" launch-prefix="debug_roslaunch"> -->
    <node pkg="nodelet" type="nodelet" name="$(arg nodelet_manager)" args="manager" output="screen">
      <param name="num_worker_threads" value="8" />
>>>>>>> d0be86d1
    </node>


      <node pkg="nodelet" type="nodelet" name="$(arg camera_name_left)" args="$(arg nodelet_load_left)" output="screen" launch-prefix="bash -c 'sleep 5; $0 $@'; " respawn="$(arg respawn)" >
        <rosparam command="load" file="$(arg camera_config_file)" />
        <param name="camera_frame" value="$(arg uav_name)/$(arg camera_name_left)_optical"/>
        <param name="frame_rate" type="double" value="$(arg FRAME_RATE)"/>
        <param name="device_user_id" type="string" value="$(arg BASLER_LEFT_ID)"/>
        <param name="startup_user_set" value="$(arg startup_user_set)"/>
        <param name="enable_status_publisher" value="$(arg enable_status_publisher)"/>
        <param name="enable_current_params_publisher" value="false"/>
        <param name="exposure" type="double" value="$(arg expose_us_left)"/>

      </node>

      <node pkg="nodelet" type="nodelet" name="$(arg camera_name_right)" args="$(arg nodelet_load_right)" output="screen" launch-prefix="bash -c 'sleep 6; $0 $@'; " respawn="$(arg respawn)" >
        <rosparam command="load" file="$(arg camera_config_file)" />
        <param name="camera_frame" value="$(arg uav_name)/$(arg camera_name_right)_optical"/>
        <param name="frame_rate" type="double" value="$(arg FRAME_RATE)"/>
        <param name="device_user_id" type="string" value="$(arg BASLER_RIGHT_ID)"/>
        <param name="startup_user_set" value="$(arg startup_user_set)"/>
        <param name="enable_status_publisher" value="$(arg enable_status_publisher)"/>
        <param name="enable_current_params_publisher" value="false"/>
        <param name="exposure" type="double" value="$(arg expose_us_right)"/>
      </node>

      <node pkg="nodelet" type="nodelet" name="$(arg camera_name_back)" args="$(arg nodelet_load_back)" output="screen" launch-prefix="bash -c 'sleep 7; $0 $@'; " respawn="$(arg respawn)" >
        <rosparam command="load" file="$(arg camera_config_file)" />
        <param name="camera_frame" value="$(arg uav_name)/$(arg camera_name_back)_optical"/>
        <param name="frame_rate" type="double" value="$(arg FRAME_RATE)"/>
        <param name="device_user_id" type="string" value="$(arg BASLER_BACK_ID)"/>
        <param name="startup_user_set" value="$(arg startup_user_set)"/>
        <param name="enable_status_publisher" value="$(arg enable_status_publisher)"/>
        <param name="enable_current_params_publisher" value="false"/>
        <param name="exposure" type="double" value="$(arg expose_us_back)"/>
      </node>


    <node name="uv_detect" pkg="nodelet" type="nodelet" args="$(arg nodelet) uvdar/UVDARDetector $(arg nodelet_manager)" output="screen" launch-prefix="bash -c 'sleep 8; $0 $@'; " respawn="false"> 
    <!-- <node name="uv_detect" pkg="nodelet" type="nodelet" args="$(arg nodelet) uvdar/UVDARDetector $(arg nodelet_manager)" output="screen" respawn="false" launch-prefix="debug_roslaunch"> --> 
      <!-- <node name="uv_detect" pkg="uvdar" type="uv_detector_node" output="screen" launch-prefix="urxvt -e gdb -q -x /home/viktor/gdb.cmds -/-args"> -->
      <param name="uav_name" type = "string" value="$(arg uav_name)"/>
      <param name="debug"		type="bool" value="$(arg debug)"/> 
      <!-- <param name="debug"		type="bool" value="true"/> --> 
      <param name="gui"             type="bool" value="false"/>
      <param name="publish_visualization"             type="bool" value="false"/>
      <param name="justReport" type="bool" value="true"/>
      <param name="threshold" type="int" value="$(arg threshold)"/>

      <param name="use_masks"         type="bool" value="$(arg use_masks)"/>
      <param name="body_name"         type = "string" value="$(arg mrs_id)"/>
      <rosparam param="mask_file_names" subst_value="True"> ["$(arg calibrations_folder)/masks/$(arg mrs_id)_$(arg BASLER_LEFT_ID).png", "$(arg calibrations_folder)/masks/$(arg mrs_id)_$(arg BASLER_RIGHT_ID).png", "$(arg calibrations_folder)/masks/$(arg mrs_id)_$(arg BASLER_BACK_ID).png"] </rosparam>

<<<<<<< HEAD
      <rosparam param="camera_topics"> ["camera_left", "camera_right", "camera_back"] </rosparam>
      <!-- <rosparam param="camera_topics"> ["camera_left"] </rosparam> -->
      <rosparam param="points_seen_topics"> ["points_seen_left", "points_seen_right", "points_seen_back"] </rosparam>
      <!-- <rosparam param="points_seen_topics"> ["points_seen_left"] </rosparam> -->
=======
      <!-- <rosparam param="camera_topics"> ["camera_left", "camera_right", "camera_back"] </rosparam> -->
      <rosparam param="camera_topics"> ["camera_left"] </rosparam>
      <!-- <rosparam param="points_seen_topics"> ["points_seen_left", "points_seen_right", "points_seen_back"] </rosparam> -->
      <rosparam param="points_seen_topics"> ["points_seen_left"] </rosparam>
>>>>>>> d0be86d1

      <remap from="~camera_left" to="/$(arg uav_name)/basler_left/image_raw"/>
      <remap from="~camera_right" to="/$(arg uav_name)/basler_right/image_raw"/>
      <remap from="~camera_back" to="/$(arg uav_name)/basler_back/image_raw"/>
      <remap from="~points_seen_left" to="/$(arg uav_name)/uvdar/points_seen_left"/>
      <remap from="~points_seen_right" to="/$(arg uav_name)/uvdar/points_seen_right"/>
      <remap from="~points_seen_back" to="/$(arg uav_name)/uvdar/points_seen_back"/>

      <remap from="~odometry" to="/$(arg uav_name)/mrs_odometry/new_odom"/>
      <remap from="~imu" to="mavros/imu/data"/>
    </node>

    <!-- <node name="blink_processor" pkg="nodelet" type="nodelet" args="$(arg nodelet) uvdar/UVDARBlinkProcessor $(arg nodelet_manager)" output="screen" launch-prefix="bash -c 'sleep 9; $0 $@'; " respawn="true"> --> 
    <!-- <!-1- <node name="blink_processor" pkg="nodelet" type="nodelet" args="$(arg nodelet) uvdar/UVDARBlinkProcessor $(arg nodelet_manager)" output="screen" respawn="false" launch-prefix="bash -c 'sleep 9; $0 $@'; roslaunch_debug"> -1-> --> 
    <!--   <param name="uav_name" type = "string" value="$(arg uav_name)"/> -->
    <!--   <!-1- <param name="debug"		type="bool" value="$(arg debug)"/> -1-> --> 
    <!--   <param name="debug"		type="bool" value="false"/> --> 
    <!--   <param name="visual_debug"		type="bool" value="$(arg visual_debug)"/> --> 
    <!--   <param name="gui"             type="bool" value="$(arg gui)"/> -->
    <!--   <param name="publish_visualization"         type="bool" value="$(arg publish_visualization)"/> -->
    <!--   <param name="use_camera_for_visualization"         type="bool" value="true"/> -->
    <!--   <param name="visualization_rate"         type="int" value="$(arg visualization_rate)"/> -->
    <!--   <!-1- <rosparam param="frequencies" subst_value="true"> [$(arg frequency1), $(arg frequency2), $(arg frequency3), $(arg frequency4)] </rosparam> -1-> -->
    <!--   <rosparam param="signal_ids" subst_value="true"> [$(arg id1), $(arg id2), $(arg id3), $(arg id4), $(arg id5), $(arg id6), $(arg id7), $(arg id8), $(arg id9), $(arg id10), $(arg id11), $(arg id12), $(arg id13), $(arg id14), $(arg id15), $(arg id16), $(arg id17), $(arg id18), $(arg id19), $(arg id20), $(arg id21)] </rosparam> -->
    <!--   <param name="sequence_file"         type="string" value="$(arg sequence_file)"/> -->

    <!--   <param name="blink_process_rate"         type="int" value="$(arg blink_process_rate)"/> -->

    <!--   <param name="accumulator_length"         type="int" value="$(arg accumulator_length)"/> -->
    <!--   <param name="pitch_steps"         type="int" value="$(arg pitch_steps)"/> -->
    <!--   <param name="yaw_steps"         type="int" value="$(arg yaw_steps)"/> -->
    <!--   <param name="max_pixel_shift"         type="int" value="$(arg max_pixel_shift)"/> -->
    <!--   <param name="nullify_radius"         type="int" value="5"/> -->

    <!--   <!-1- <rosparam param="camera_topics"> ["camera_left", "camera_right", "camera_back"] </rosparam> -1-> -->
    <!--   <!-1- <rosparam param="points_seen_topics"> ["points_seen_left", "points_seen_right", "points_seen_back"] </rosparam> -1-> -->
    <!--   <!-1- <rosparam param="blinkers_seen_topics"> ["blinkers_seen_left", "blinkers_seen_right", "blinkers_seen_back"] </rosparam> -1-> -->
    <!--   <!-1- <rosparam param="estimated_framerate_topics"> ["estimated_framerate_left", "estimated_framerate_right", "estimated_framerate_back"] </rosparam> -1-> -->
    <!--   <rosparam param="camera_topics"> ["camera_left", "camera_right", "camera_back"] </rosparam> -->
    <!--   <rosparam param="points_seen_topics"> ["points_seen_left","points_seen_right","points_seen_back"] </rosparam> -->
    <!--   <rosparam param="blinkers_seen_topics"> ["blinkers_seen_left", "blinkers_seen_right", "blinkers_seen_back" ] </rosparam> -->
    <!--   <rosparam param="estimated_framerate_topics"> ["estimated_framerate_left", "estimated_framerate_right", "estimated_framerate_back" ] </rosparam> -->

    <!--   <remap from="~camera_left" to="/$(arg uav_name)/basler_left/image_raw"/> -->
    <!--   <remap from="~camera_right" to="/$(arg uav_name)/basler_right/image_raw"/> -->
    <!--   <remap from="~camera_back" to="/$(arg uav_name)/basler_back/image_raw"/> -->
    <!--   <remap from="~points_seen_left" to="/$(arg uav_name)/uvdar/points_seen_left"/> -->
    <!--   <remap from="~points_seen_right" to="/$(arg uav_name)/uvdar/points_seen_right"/> -->
    <!--   <remap from="~points_seen_back" to="/$(arg uav_name)/uvdar/points_seen_back"/> -->
    <!--   <remap from="~blinkers_seen_left" to="/$(arg uav_name)/uvdar/blinkers_seen_left"/> -->
    <!--   <remap from="~blinkers_seen_right" to="/$(arg uav_name)/uvdar/blinkers_seen_right"/> -->
    <!--   <remap from="~blinkers_seen_back" to="/$(arg uav_name)/uvdar/blinkers_seen_back"/> -->
    <!--   <remap from="~estimated_framerate_left" to="/$(arg uav_name)/uvdar/estimated_framerate_left"/> -->
    <!--   <remap from="~estimated_framerate_right" to="/$(arg uav_name)/uvdar/estimated_framerate_right"/> -->
    <!--   <remap from="~estimated_framerate_back" to="/$(arg uav_name)/uvdar/estimated_framerate_back"/> -->
    <!--   <!-1- <remap from="~visualization" to="/$(arg uav_name)/uvdar/blink_visualization/image_raw"/> -1-> -->

    <!-- </node> -->
      
  <node name="blink_processor_new" pkg="nodelet" type="nodelet" args="$(arg nodelet) uvdar/UVDAR_BP_Tim $(arg nodelet_manager)" output="screen" launch-prefix="bash -c 'sleep 9; $0 $@'; " respawn="true"> 
    <!-- <node name="blink_processor" pkg="nodelet" type="nodelet" args="$(arg nodelet) uvdar/UVDAR_BP_Tim $(arg nodelet_manager)" output="screen" respawn="true" launch-prefix="roslaunch_debug"> --> 
      <param name="uav_name" type = "string" value="$(arg uav_name)"/>
      <!-- <param name="debug"		type="bool" value="$(arg debug)"/> --> 
      <param name="debug"		type="bool" value="false"/> 
      <param name="visual_debug"		type="bool" value="$(arg visual_debug)"/> 
      <param name="gui"             type="bool" value="$(arg gui)"/>
      <param name="publish_visualization"         type="bool" value="$(arg publish_visualization)"/>
      <param name="use_camera_for_visualization"         type="bool" value="true"/>
      <param name="visualization_rate"         type="int" value="$(arg visualization_rate)"/>
      <!-- <rosparam param="frequencies" subst_value="true"> [$(arg frequency1), $(arg frequency2), $(arg frequency3), $(arg frequency4)] </rosparam> -->
      
      <param name="sequence_file"         type="string" value="$(arg sequence_file)"/>

<<<<<<< HEAD
      <param name="max_px_shift_x"     type="int"   value="$(arg max_px_shift_x)"/>
      <param name="max_px_shift_y"     type="int"   value="$(arg max_px_shift_y)"/>
      <param name="max_zeros_consecutive"     type="int"   value="$(arg max_zeros_consecutive)"/>
      <param name="max_ones_consecutive"     type="int"   value="$(arg max_ones_consecutive)"/>
      <param name="stored_seq_len_factor"         type="int" value="$(arg stored_seq_len_factor)"/>    
      <param name="poly_order" type="int" value="$(arg poly_order)"/>
      <param name="decay_factor"         type="double" value="$(arg decay_factor)"/>    
      <param name="confidence_probability"         type="double" value="$(arg confidence_probability)"/>
      <param name="frame_tolerance"     type="int"   value="$(arg frame_tolerance)"/>
      <param name="allowed_BER_per_seq"     type="int"   value="$(arg allowed_BER_per_seq)"/>
      <param name="std_threshold_poly_reg"     type="double"   value="$(arg std_threshold_poly_reg)"/>

      <!-- <rosparam param="camera_topics"> ["camera_left", "camera_right"] </rosparam> -->
      <!-- <rosparam param="points_seen_topics"> ["points_seen_left", "points_seen_right"] </rosparam> -->
      <!-- <rosparam param="blinkers_seen_topics"> ["blinkers_seen_left", "blinkers_seen_right"] </rosparam> -->
      <!-- <rosparam param="estimated_framerate_topics"> ["estimated_framerate_left", "estimated_framerate_right"] </rosparam> -->
      <rosparam param="aht_logging_topics"> ["aht_logging_left", "aht_logging_right", "aht_logging_back"] </rosparam>
      <rosparam param="aht_all_seq_info_topics"> ["aht_all_seq_info_left", "aht_all_seq_info_right", "aht_all_seq_info_back"] </rosparam>
=======
      <param name="blink_process_rate"         type="int" value="$(arg blink_process_rate)"/>

      <param name="accumulator_length"         type="int" value="$(arg accumulator_length)"/>
      <param name="pitch_steps"         type="int" value="$(arg pitch_steps)"/>
      <param name="yaw_steps"         type="int" value="$(arg yaw_steps)"/>
      <param name="max_pixel_shift"         type="int" value="$(arg max_pixel_shift)"/>
      <param name="nullify_radius"         type="int" value="5"/>
>>>>>>> d0be86d1

      <!-- <rosparam param="camera_topics"> ["camera_left", "camera_right", "camera_back"] </rosparam> -->
      <!-- <rosparam param="points_seen_topics"> ["points_seen_left", "points_seen_right", "points_seen_back"] </rosparam> -->
      <!-- <rosparam param="blinkers_seen_topics"> ["blinkers_seen_left", "blinkers_seen_right", "blinkers_seen_back"] </rosparam> -->
      <!-- <rosparam param="estimated_framerate_topics"> ["estimated_framerate_left", "estimated_framerate_right", "estimated_framerate_back"] </rosparam> -->
<<<<<<< HEAD
      <rosparam param="camera_topics"> ["camera_left", "camera_right", "camera_back"] </rosparam>
      <rosparam param="points_seen_topics"> ["points_seen_left","points_seen_right","points_seen_back"] </rosparam>
      <rosparam param="blinkers_seen_topics"> ["blinkers_seen_left", "blinkers_seen_right", "blinkers_seen_back" ] </rosparam>
      <rosparam param="estimated_framerate_topics"> ["estimated_framerate_left", "estimated_framerate_right", "estimated_framerate_back" ] </rosparam>
=======
      <rosparam param="camera_topics"> ["camera_left"] </rosparam>
      <rosparam param="points_seen_topics"> ["points_seen_left"] </rosparam>
      <rosparam param="blinkers_seen_topics"> ["blinkers_seen_left"] </rosparam>
      <rosparam param="estimated_framerate_topics"> ["estimated_framerate_left"] </rosparam>
>>>>>>> d0be86d1

      <remap from="~camera_left" to="/$(arg uav_name)/basler_left/image_raw"/>
      <remap from="~camera_right" to="/$(arg uav_name)/basler_right/image_raw"/>
      <remap from="~camera_back" to="/$(arg uav_name)/basler_back/image_raw"/>
      <remap from="~points_seen_left" to="/$(arg uav_name)/uvdar/points_seen_left"/>
      <remap from="~points_seen_right" to="/$(arg uav_name)/uvdar/points_seen_right"/>
      <remap from="~points_seen_back" to="/$(arg uav_name)/uvdar/points_seen_back"/>
      <remap from="~blinkers_seen_left" to="/$(arg uav_name)/uvdar/blinkers_seen_left"/>
      <remap from="~blinkers_seen_right" to="/$(arg uav_name)/uvdar/blinkers_seen_right"/>
      <remap from="~blinkers_seen_back" to="/$(arg uav_name)/uvdar/blinkers_seen_back"/>
      <remap from="~estimated_framerate_left" to="/$(arg uav_name)/uvdar/estimated_framerate_left"/>
      <remap from="~estimated_framerate_right" to="/$(arg uav_name)/uvdar/estimated_framerate_right"/>
      <remap from="~estimated_framerate_back" to="/$(arg uav_name)/uvdar/estimated_framerate_back"/>
      <!-- <remap from="~visualization" to="/$(arg uav_name)/uvdar/blink_visualization/image_raw"/> -->
<<<<<<< HEAD
      <remap from="~aht_logging_left" to="/$(arg uav_name)/uvdar/aht_logging_left"/>
      <remap from="~aht_logging_right" to="/$(arg uav_name)/uvdar/aht_logging_right"/>
      <remap from="~aht_logging_back" to="/$(arg uav_name)/uvdar/aht_logging_back"/>
      <remap from="~aht_all_seq_info_left" to="/$(arg uav_name)/uvdar/aht_all_seq_info_left"/>
      <remap from="~aht_all_seq_info_right" to="/$(arg uav_name)/uvdar/aht_all_seq_info_right"/>
      <remap from="~aht_all_seq_info_back" to="/$(arg uav_name)/uvdar/aht_all_seq_info_back"/>
    </node>
=======

    </node>
      
>>>>>>> d0be86d1
    <!-- <node name="uvdar_pose_calculator_node" pkg="uvdar_core" type="uvdar_pose_calculator_node" output="screen" > --> 
    <!--     <!-1- <node name="uvdar_pose_calculator_node" pkg="uvdar_core" type="uvdar_pose_calculator_node" launch-prefix="valgrind -/-tool=callgrind -/-callgrind-out-file=/home/viktor/callgrind.out -/-instr-atstart=no -/-collect-atstart=yes"> -1-> --> 
    <!--         <!-1- <node name="uvdar_pose_calculator_node" pkg="uvdar_core" type="uvdar_pose_calculator_node" launch-prefix="valgrind -/-tool=callgrind -/-callgrind-out-file=/home/viktor/callgrind.out"> -1-> --> 
    <!--   <param name="uav_name" type = "string" value="$(arg uav_name)"/> -->
    <!--   <param name="debug"		type="bool" value="false"/> --> 
    <!--   <!-1- <param name="debug"		type="bool" value="false"/> -1-> --> 
    <!--   <!-1- <param name="gui"             type="bool" value="false"/> -1-> -->
    <!--   <param name="gui"             type="bool" value="false"/> -->
    <!--   <param name="publish_visualization"             type="bool" value="false"/> -->
    <!--   <param name="publish_constituents"             type="bool" value="true"/> -->
    <!--   <!-1- <param name="publish_visualization"             type="bool" value="false"/> -1-> -->
    <!--   <rosparam param="signal_ids" subst_value="true"> [$(arg id1), $(arg id2), $(arg id3), $(arg id4), $(arg id5), $(arg id6), $(arg id7), $(arg id8), $(arg id9), $(arg id10), $(arg id11), $(arg id12), $(arg id13), $(arg id14), $(arg id15), $(arg id16), $(arg id17), $(arg id18), $(arg id19), $(arg id20), $(arg id21)] </rosparam> -->

    <!--   <param name="quadrotor" type="bool" value="false"/> -->
    <!--   <param name="beacon" type="bool" value="false"/> -->
    <!--   <param name="custom_model" type="bool" value="true"/> -->
    <!--   <param name="model_file" type="string" value="$(arg model_file)"/> -->

    <!--   <rosparam param="blinkers_seen_topics"> ["blinkers_seen_left", "blinkers_seen_right", "blinkers_seen_back"] </rosparam> -->
    <!--   <rosparam param="estimated_framerate_topics"> ["estimated_framerate_left", "estimated_framerate_right", "estimated_framerate_back"] </rosparam> -->
    <!--   <rosparam param="camera_frames" subst_value="true"> ["$(arg uav_name)/uvcam_left", "$(arg uav_name)/uvcam_right", "$(arg uav_name)/uvcam_back"] </rosparam> -->

    <!--   <remap from="~blinkers_seen_left" to="/$(arg uav_name)/uvdar/blinkers_seen_left"/> -->
    <!--   <remap from="~blinkers_seen_right" to="/$(arg uav_name)/uvdar/blinkers_seen_right"/> -->
    <!--   <remap from="~blinkers_seen_back" to="/$(arg uav_name)/uvdar/blinkers_seen_back"/> -->
    <!--   <remap from="~estimated_framerate_left" to="/$(arg uav_name)/uvdar/estimated_framerate_left"/> -->
    <!--   <remap from="~estimated_framerate_right" to="/$(arg uav_name)/uvdar/estimated_framerate_right"/> -->
    <!--   <remap from="~estimated_framerate_back" to="/$(arg uav_name)/uvdar/estimated_framerate_back"/> -->

    <!--   <rosparam param="calib_files" subst_value="true"> ["$(arg calibrations_folder)/camera_calibrations/calib_results_bs_uv_$(arg BASLER_LEFT_ID).txt", "$(arg calibrations_folder)/camera_calibrations/calib_results_bs_uv_$(arg BASLER_RIGHT_ID).txt", "$(arg calibrations_folder)/camera_calibrations/calib_results_bs_uv_$(arg BASLER_BACK_ID).txt"] </rosparam> -->

    <!--   <remap from="~constituentPoses1" to="/$(arg uav_name)/uvdar/constituentPosesL"/> -->
    <!--   <remap from="~constituentPoses2" to="/$(arg uav_name)/uvdar/constituentPosesR"/> -->
    <!--   <remap from="~constituentPoses3" to="/$(arg uav_name)/uvdar/constituentPosesB"/> -->

    <!--   <remap from="~measuredPoses1" to="/$(arg uav_name)/uvdar/measuredPosesL"/> -->
    <!--   <remap from="~measuredPoses2" to="/$(arg uav_name)/uvdar/measuredPosesR"/> -->
    <!--   <remap from="~measuredPoses3" to="/$(arg uav_name)/uvdar/measuredPosesB"/> -->
    <!-- </node> -->
  </group>


</launch><|MERGE_RESOLUTION|>--- conflicted
+++ resolved
@@ -94,13 +94,7 @@
 
   <!-- Model settings: -->
 
-<<<<<<< HEAD
   <arg name="use_masks" default="true"/>
-  <!-- <arg name="use_masks" default="false"/> -->
-=======
-  <!-- <arg name="use_masks" default="true"/> -->
-  <arg name="use_masks" default="false"/>
->>>>>>> d0be86d1
   <arg name="model_file" default="$(find uvdar_core)/config/models/quadrotor_foursided.txt"/>
   <arg name="beacon" default="false"/>
 
@@ -140,15 +134,9 @@
       <arg name="nodelet_back" value="pylon_camera/PylonCameraNodelet" />
       <arg name="nodelet_load_back" value="load $(arg nodelet_back) $(arg nodelet_manager)"/>
 
-<<<<<<< HEAD
-    <node pkg="nodelet" type="nodelet" name="$(arg nodelet_manager)" args="manager" output="screen" launch-prefix="debug_roslaunch">
-    <!-- <node pkg="nodelet" type="nodelet" name="$(arg nodelet_manager)" args="manager" output="screen"> -->
-      <param name="num_worker_threads" value="10" />
-=======
     <!-- <node pkg="nodelet" type="nodelet" name="$(arg nodelet_manager)" args="manager" output="screen" launch-prefix="debug_roslaunch"> -->
     <node pkg="nodelet" type="nodelet" name="$(arg nodelet_manager)" args="manager" output="screen">
-      <param name="num_worker_threads" value="8" />
->>>>>>> d0be86d1
+      <param name="num_worker_threads" value="10" />
     </node>
 
 
@@ -202,17 +190,8 @@
       <param name="body_name"         type = "string" value="$(arg mrs_id)"/>
       <rosparam param="mask_file_names" subst_value="True"> ["$(arg calibrations_folder)/masks/$(arg mrs_id)_$(arg BASLER_LEFT_ID).png", "$(arg calibrations_folder)/masks/$(arg mrs_id)_$(arg BASLER_RIGHT_ID).png", "$(arg calibrations_folder)/masks/$(arg mrs_id)_$(arg BASLER_BACK_ID).png"] </rosparam>
 
-<<<<<<< HEAD
       <rosparam param="camera_topics"> ["camera_left", "camera_right", "camera_back"] </rosparam>
-      <!-- <rosparam param="camera_topics"> ["camera_left"] </rosparam> -->
       <rosparam param="points_seen_topics"> ["points_seen_left", "points_seen_right", "points_seen_back"] </rosparam>
-      <!-- <rosparam param="points_seen_topics"> ["points_seen_left"] </rosparam> -->
-=======
-      <!-- <rosparam param="camera_topics"> ["camera_left", "camera_right", "camera_back"] </rosparam> -->
-      <rosparam param="camera_topics"> ["camera_left"] </rosparam>
-      <!-- <rosparam param="points_seen_topics"> ["points_seen_left", "points_seen_right", "points_seen_back"] </rosparam> -->
-      <rosparam param="points_seen_topics"> ["points_seen_left"] </rosparam>
->>>>>>> d0be86d1
 
       <remap from="~camera_left" to="/$(arg uav_name)/basler_left/image_raw"/>
       <remap from="~camera_right" to="/$(arg uav_name)/basler_right/image_raw"/>
@@ -286,7 +265,6 @@
       
       <param name="sequence_file"         type="string" value="$(arg sequence_file)"/>
 
-<<<<<<< HEAD
       <param name="max_px_shift_x"     type="int"   value="$(arg max_px_shift_x)"/>
       <param name="max_px_shift_y"     type="int"   value="$(arg max_px_shift_y)"/>
       <param name="max_zeros_consecutive"     type="int"   value="$(arg max_zeros_consecutive)"/>
@@ -305,31 +283,15 @@
       <!-- <rosparam param="estimated_framerate_topics"> ["estimated_framerate_left", "estimated_framerate_right"] </rosparam> -->
       <rosparam param="aht_logging_topics"> ["aht_logging_left", "aht_logging_right", "aht_logging_back"] </rosparam>
       <rosparam param="aht_all_seq_info_topics"> ["aht_all_seq_info_left", "aht_all_seq_info_right", "aht_all_seq_info_back"] </rosparam>
-=======
-      <param name="blink_process_rate"         type="int" value="$(arg blink_process_rate)"/>
-
-      <param name="accumulator_length"         type="int" value="$(arg accumulator_length)"/>
-      <param name="pitch_steps"         type="int" value="$(arg pitch_steps)"/>
-      <param name="yaw_steps"         type="int" value="$(arg yaw_steps)"/>
-      <param name="max_pixel_shift"         type="int" value="$(arg max_pixel_shift)"/>
-      <param name="nullify_radius"         type="int" value="5"/>
->>>>>>> d0be86d1
 
       <!-- <rosparam param="camera_topics"> ["camera_left", "camera_right", "camera_back"] </rosparam> -->
       <!-- <rosparam param="points_seen_topics"> ["points_seen_left", "points_seen_right", "points_seen_back"] </rosparam> -->
       <!-- <rosparam param="blinkers_seen_topics"> ["blinkers_seen_left", "blinkers_seen_right", "blinkers_seen_back"] </rosparam> -->
       <!-- <rosparam param="estimated_framerate_topics"> ["estimated_framerate_left", "estimated_framerate_right", "estimated_framerate_back"] </rosparam> -->
-<<<<<<< HEAD
       <rosparam param="camera_topics"> ["camera_left", "camera_right", "camera_back"] </rosparam>
       <rosparam param="points_seen_topics"> ["points_seen_left","points_seen_right","points_seen_back"] </rosparam>
       <rosparam param="blinkers_seen_topics"> ["blinkers_seen_left", "blinkers_seen_right", "blinkers_seen_back" ] </rosparam>
       <rosparam param="estimated_framerate_topics"> ["estimated_framerate_left", "estimated_framerate_right", "estimated_framerate_back" ] </rosparam>
-=======
-      <rosparam param="camera_topics"> ["camera_left"] </rosparam>
-      <rosparam param="points_seen_topics"> ["points_seen_left"] </rosparam>
-      <rosparam param="blinkers_seen_topics"> ["blinkers_seen_left"] </rosparam>
-      <rosparam param="estimated_framerate_topics"> ["estimated_framerate_left"] </rosparam>
->>>>>>> d0be86d1
 
       <remap from="~camera_left" to="/$(arg uav_name)/basler_left/image_raw"/>
       <remap from="~camera_right" to="/$(arg uav_name)/basler_right/image_raw"/>
@@ -344,7 +306,6 @@
       <remap from="~estimated_framerate_right" to="/$(arg uav_name)/uvdar/estimated_framerate_right"/>
       <remap from="~estimated_framerate_back" to="/$(arg uav_name)/uvdar/estimated_framerate_back"/>
       <!-- <remap from="~visualization" to="/$(arg uav_name)/uvdar/blink_visualization/image_raw"/> -->
-<<<<<<< HEAD
       <remap from="~aht_logging_left" to="/$(arg uav_name)/uvdar/aht_logging_left"/>
       <remap from="~aht_logging_right" to="/$(arg uav_name)/uvdar/aht_logging_right"/>
       <remap from="~aht_logging_back" to="/$(arg uav_name)/uvdar/aht_logging_back"/>
@@ -352,11 +313,6 @@
       <remap from="~aht_all_seq_info_right" to="/$(arg uav_name)/uvdar/aht_all_seq_info_right"/>
       <remap from="~aht_all_seq_info_back" to="/$(arg uav_name)/uvdar/aht_all_seq_info_back"/>
     </node>
-=======
-
-    </node>
-      
->>>>>>> d0be86d1
     <!-- <node name="uvdar_pose_calculator_node" pkg="uvdar_core" type="uvdar_pose_calculator_node" output="screen" > --> 
     <!--     <!-1- <node name="uvdar_pose_calculator_node" pkg="uvdar_core" type="uvdar_pose_calculator_node" launch-prefix="valgrind -/-tool=callgrind -/-callgrind-out-file=/home/viktor/callgrind.out -/-instr-atstart=no -/-collect-atstart=yes"> -1-> --> 
     <!--         <!-1- <node name="uvdar_pose_calculator_node" pkg="uvdar_core" type="uvdar_pose_calculator_node" launch-prefix="valgrind -/-tool=callgrind -/-callgrind-out-file=/home/viktor/callgrind.out"> -1-> --> 
