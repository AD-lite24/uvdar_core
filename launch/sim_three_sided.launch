--- conflicted
+++ resolved
@@ -200,14 +200,8 @@
 
     </node>
       
-<<<<<<< HEAD
-    <node name="uvdar_pose_calculator_node" pkg="uvdar_core" type="uvdar_pose_calculator_node" output="screen">
-    <!-- launch-prefix="debug_roslaunch"> -->
-    <!-- <node name="uvdar_pose_calculator_node" pkg="uvdar_core" type="uvdar_pose_calculator_node" output="screen" > --> 
-=======
     <!-- <node name="uvdar_pose_calculator_node" pkg="uvdar_core" type="uvdar_pose_calculator_node" output="screen" launch-prefix="debug_roslaunch"> --> 
     <node name="uvdar_pose_calculator_node" pkg="uvdar_core" type="uvdar_pose_calculator_node" output="screen" > 
->>>>>>> f5163cf7
         <!-- <node name="uvdar_pose_calculator_node" pkg="uvdar_core" type="uvdar_pose_calculator_node" launch-prefix="valgrind -/-tool=callgrind -/-callgrind-out-file=/home/viktor/callgrind.out -/-instr-atstart=no -/-collect-atstart=yes"> --> 
             <!-- <node name="uvdar_pose_calculator_node" pkg="uvdar_core" type="uvdar_pose_calculator_node" launch-prefix="valgrind -/-tool=callgrind -/-callgrind-out-file=/home/viktor/callgrind.out"> --> 
       <param name="uav_name" type = "string" value="$(arg uav_name)"/>
