<launch>
  <arg name="uav_name" default="$(optenv UAV_NAME uav2)"/>

  <arg name="standalone" default="false"/>

  <arg unless="$(arg standalone)" name="nodelet" value="load"/>
  <arg     if="$(arg standalone)" name="nodelet" value="standalone"/>
  <arg unless="$(arg standalone)" name="nodelet_manager" value="$(arg uav_name)_uvdar_nodelet_manager"/>
  <arg     if="$(arg standalone)" name="nodelet_manager" value=""/>

  <arg name="threshold" default="100"/>

  <arg name="left" default="$(optenv BLUEFOX_UV_LEFT)"/>
  <arg name="right" default="$(optenv BLUEFOX_UV_RIGHT)"/>
  <arg name="left_camera_name" default="mv_$(arg left)"/>
  <arg name="right_camera_name" default="mv_$(arg right)"/>
  <arg name="expose_us_left" default="$(optenv BLUEFOX_UV_LEFT_EXPOSE_US)"/>
  <arg name="expose_us_right" default="$(optenv BLUEFOX_UV_RIGHT_EXPOSE_US)"/>

  <arg name="calibrations_folder" default="$(find mrs_uav_general)/config/uvdar_calibrations"/>

  <arg name="blink_process_rate" default="60"/>

  <arg name="accumulator_length"         default="12"/>
  <arg name="pitch_steps"         default="16"/>
  <arg name="yaw_steps"         default="16"/>
  <arg name="max_pixel_shift"         default="4"/>

  <arg name="filterDistLength"         default="10"/>
  <arg name="filterOrientationLength"         default="10"/>

  <!-- Node Settings -->
  <arg name="output" default="screen"/>
  <arg name="proc" default="false"/>
  <arg name="view" default="false"/>
  <arg name="calib" default="false"/>

  <arg name="profiling" default="false"/>
  <arg name="debug" default="false"/>
  <arg name="visual_debug" default="false"/>
  <arg name="gui" default="true"/>
  <!-- <arg name="gui" default="false"/> -->

  <arg name="publish" default="true"/>
  <arg name="useOdom" default="false"/>
  <arg name="cemeraRotated" default="false"/>
  <arg name="TimeScale" default="1.0"/>

  <!-- <arg name="frameMRSid" default="$(optenv MRS_ID)"/> -->

  <arg name="beacon" default="false"/>

  <!-- <arg name="frequency1" value="6"/> -->
  <!-- <arg name="frequency2" value="15"/> -->
  <!-- <arg name="frequency3" value="30"/> -->
  <arg name="id1" value="0"/>
  <arg name="id2" value="1"/>
  <arg name="id3" value="2"/>
  <arg name="id4" value="3"/>
  <arg name="id5" value="4"/>
  <arg name="id6" value="5"/>
  <arg name="id7" value="6"/>
  <arg name="id8" value="7"/>
  <arg name="id9" value="8"/>
  <arg name="id10" value="9"/>
  <arg name="id11" value="10"/>
  <arg name="id12" value="11"/>

  <arg name="sequence_file" default="$(find uvdar_core)/config/selected.txt"/>
  <arg name="enable_manchester" default="false"/>
  <arg name="model_file" default="$(find uvdar_core)/config/models/quadrotor_foursided.txt"/>
  <!-- ideal angle: 1.221730476 - pi/2 -->

      <!-- <origin xyz="0.108 0 0.085" rpy="1.57079632679 4.71238898038 1.57079632679" /> -->
  <!--Usage: static_transform_publisher x y z yaw pitch roll frame_id child_frame_id  period(milliseconds)-->
<!-- OR -->
  <group ns="$(arg uav_name)">

  <node
    name="uvcam_left_tf_$(arg uav_name)"
    pkg="tf2_ros"
    type="static_transform_publisher"
    args="0.03  0.10 0.06 -0.3490658504 0.0 -1.57079632679 $(arg uav_name)/fcu $(arg uav_name)/uvcam_left"/>

  <node
    name="uvcam_right_tf_$(arg uav_name)"
    pkg="tf2_ros"
    type="static_transform_publisher"
    args="0.03 -0.10 0.06 -2.792526803 0.0 -1.57079632679 $(arg uav_name)/fcu $(arg uav_name)/uvcam_right"/>

  <node
    name="uvcam_back_tf_$(arg uav_name)"
    pkg="tf2_ros"
    type="static_transform_publisher"
    args="-0.10 0.0 -0.02 0.0 1.57079632679 3.14159265 $(arg uav_name)/fcu $(arg uav_name)/uvcam_back"/>

    <node pkg="nodelet" type="nodelet" name="$(arg uav_name)_uvdar_nodelet_manager" args="manager" output="screen" >
    <!-- <node pkg="nodelet" type="nodelet" name="$(arg uav_name)_uvdar_nodelet_manager" args="manager" output="screen" launch-prefix="debug_roslaunch"> -->
      <param name="num_worker_threads" value="8" />
    </node>

    <node name="bluefox_emulator" pkg="nodelet" type="nodelet" args="$(arg nodelet) uvdar/UVDARBluefoxEmulator $(arg nodelet_manager)" output="screen" respawn="false" launch-prefix="bash -c 'sleep 5; $0 $@'">
      <rosparam param="camera_output_topics"> ["camera_left", "camera_right", "camera_back"] </rosparam>
      <rosparam param="calib_files"> ["default", "default", "default"] </rosparam>
      <remap from="~camera_left" to="/$(arg uav_name)/uvdar_bluefox_left/image_raw"/>
      <remap from="~camera_right" to="/$(arg uav_name)/uvdar_bluefox_right/image_raw"/>
      <remap from="~camera_back" to="/$(arg uav_name)/uvdar_bluefox_back/image_raw"/>
      <remap from="~camera_left_transfer" to="/gazebo/$(arg uav_name)/uvdar_bluefox_left/image_raw"/>
      <remap from="~camera_right_transfer" to="/gazebo/$(arg uav_name)/uvdar_bluefox_right/image_raw"/>
      <remap from="~camera_back_transfer" to="/gazebo/$(arg uav_name)/uvdar_bluefox_back/image_raw"/>
    </node>



    <node name="uv_detect" pkg="nodelet" type="nodelet" args="$(arg nodelet) uvdar/UVDARDetector $(arg nodelet_manager)" output="screen" respawn="false"> 
    <!-- <node name="uv_detect" pkg="nodelet" type="nodelet" args="$(arg nodelet) uvdar/UVDARDetector $(arg nodelet_manager)" output="screen" respawn="true" launch-prefix="debug_roslaunch"> --> 
      <!-- <node name="uv_detect" pkg="uvdar" type="uv_detector_node" output="screen" launch-prefix="urxvt -e gdb -q -x /home/viktor/gdb.cmds -/-args"> -->
        <!-- <node name="uv_detect" pkg="nodelet" type="nodelet" args="$(arg nodelet) uvdar/UVDARDetector $(arg nodelet_manager)" output="screen" respawn="true" launch-prefix="valgrind -/-tool=callgrind -/-callgrind-out-file=/home/viktor/callgrind.out -/-instr-atstart=no -/-collect-atstart=yes"> --> 

      <param name="uav_name"		type="string" value="$(arg uav_name)"/> 
      <param name="debug"		type="bool" value="$(arg debug)"/> 
      <!-- <param name="gui"             type="bool" value="true"/> -->
      <param name="gui"             type="bool" value="false"/>
      <!-- <param name="publish_visualization"             type="bool" value="true"/> -->
      <param name="publish_visualization"             type="bool" value="false"/>
      <param name="publish"         type="bool" value="$(arg publish)"/>
      <param name="justReport" type="bool" value="true"/>
      <param name="threshold" type="int" value="$(arg threshold)"/>

      <rosparam param="camera_topics"> ["camera_left", "camera_right", "camera_back"] </rosparam>
      <rosparam param="points_seen_topics"> ["points_seen_left", "points_seen_right", "points_seen_back"] </rosparam>

      <param name="use_masks"         type="bool" value="false"/>

      <remap from="~camera_left" to="/$(arg uav_name)/uvdar_bluefox_left/image_raw"/>
      <remap from="~camera_right" to="/$(arg uav_name)/uvdar_bluefox_right/image_raw"/>
      <remap from="~camera_back" to="/$(arg uav_name)/uvdar_bluefox_back/image_raw"/>
      <remap from="~points_seen_left" to="/$(arg uav_name)/uvdar/points_seen_left"/>
      <remap from="~points_seen_right" to="/$(arg uav_name)/uvdar/points_seen_right"/>
      <remap from="~points_seen_back" to="/$(arg uav_name)/uvdar/points_seen_back"/>
      <remap from="~points_seen_left/sun" to="/$(arg uav_name)/uvdar/points_seen_left/sun"/>
      <remap from="~points_seen_right/sun" to="/$(arg uav_name)/uvdar/points_seen_right/sun"/>
      <remap from="~points_seen_back/sun" to="/$(arg uav_name)/uvdar/points_seen_back/sun"/>

      <remap from="~odometry" to="/$(arg uav_name)/mrs_odometry/new_odom"/>
      <remap from="~imu" to="mavros/imu/data"/>
    </node>

<<<<<<< HEAD
    <node name="blink_processor" pkg="nodelet" type="nodelet" args="$(arg nodelet) uvdar/UVDARBlinkProcessor $(arg nodelet_manager)" output="screen" respawn="false"> 
    <!-- <node name="blink_processor" pkg="nodelet" type="nodelet" args="$(arg nodelet) uvdar/UVDARBlinkProcessor $(arg nodelet_manager)" output="screen" respawn="false" launch-prefix="debug_roslaunch"> --> 
      <param name="uav_name" type = "string" value="$(arg uav_name)"/>
      <param name="debug"		type="bool" value="$(arg debug)"/> 
      <!-- <param name="debug"		type="bool" value="false"/>  -->
      <param name="visual_debug"		type="bool" value="$(arg visual_debug)"/> 
      <!-- <param name="gui"             type="bool" value="true"/> -->
      <param name="gui"             type="bool" value="true"/>
      <param name="publish_visualization"             type="bool" value="false"/>
      <param name="use_camera_for_visualization"         type="bool" value="false"/>
      <param name="visualization_rate"         type="double" value="15.0"/>

      <!-- <rosparam param="frequencies" subst_value="true"> [$(arg frequency1), $(arg frequency2), $(arg frequency3)] </rosparam> -->
      <rosparam param="signal_ids" subst_value="true"> [$(arg id1), $(arg id2), $(arg id3), $(arg id4), $(arg id5), $(arg id6), $(arg id7), $(arg id8), $(arg id9), $(arg id10), $(arg id11), $(arg id12)] </rosparam>

      <param name="sequence_file"         type="string" value="$(arg sequence_file)"/>
      <param name="enable_manchester"     type="bool"   value="$(arg enable_manchester)"/>

      <param name="blink_process_rate"         type="int" value="$(arg blink_process_rate)"/>

      <param name="accumulator_length"         type="int" value="$(arg accumulator_length)"/>
      <param name="pitch_steps"         type="int" value="$(arg pitch_steps)"/>
      <param name="yaw_steps"         type="int" value="$(arg yaw_steps)"/>
      <param name="max_pixel_shift"         type="int" value="$(arg max_pixel_shift)"/>
      <param name="nullify_radius"         type="int" value="5"/>

      <rosparam param="camera_topics"> ["camera_left", "camera_right", "camera_back"] </rosparam>
      <rosparam param="points_seen_topics"> ["points_seen_left", "points_seen_right", "points_seen_back"] </rosparam>
      <rosparam param="blinkers_seen_topics"> ["blinkers_seen_left", "blinkers_seen_right", "blinkers_seen_back"] </rosparam>
      <rosparam param="estimated_framerate_topics"> ["estimated_framerate_left", "estimated_framerate_right", "estimated_framerate_back"] </rosparam>

      <remap from="~camera_left" to="/$(arg uav_name)/uvdar_bluefox_left/image_raw"/>
      <remap from="~camera_right" to="/$(arg uav_name)/uvdar_bluefox_right/image_raw"/>
      <remap from="~camera_back" to="/$(arg uav_name)/uvdar_bluefox_back/image_raw"/>
      <remap from="~points_seen_left" to="/$(arg uav_name)/uvdar/points_seen_left"/>
      <remap from="~points_seen_right" to="/$(arg uav_name)/uvdar/points_seen_right"/>
      <remap from="~points_seen_back" to="/$(arg uav_name)/uvdar/points_seen_back"/>
      <remap from="~blinkers_seen_left" to="/$(arg uav_name)/uvdar/blinkers_seen_left"/>
      <remap from="~blinkers_seen_right" to="/$(arg uav_name)/uvdar/blinkers_seen_right"/>
      <remap from="~blinkers_seen_back" to="/$(arg uav_name)/uvdar/blinkers_seen_back"/>
      <remap from="~estimated_framerate_left" to="/$(arg uav_name)/uvdar/estimated_framerate_left"/>
      <remap from="~estimated_framerate_right" to="/$(arg uav_name)/uvdar/estimated_framerate_right"/>
      <remap from="~estimated_framerate_back" to="/$(arg uav_name)/uvdar/estimated_framerate_back"/>
      <remap from="~visualization" to="/$(arg uav_name)/uvdar/blink_visualization/image_raw"/>

    </node>
=======
    <!-- <node name="blink_processor" pkg="nodelet" type="nodelet" args="$(arg nodelet) uvdar/UVDARBlinkProcessor $(arg nodelet_manager)" output="screen" respawn="false"> --> 
    <!-- <!-1- <node name="blink_processor" pkg="nodelet" type="nodelet" args="$(arg nodelet) uvdar/UVDARBlinkProcessor $(arg nodelet_manager)" output="screen" respawn="false" launch-prefix="debug_roslaunch"> -1-> --> 
    <!--   <param name="uav_name" type = "string" value="$(arg uav_name)"/> -->
    <!--   <!-1- <param name="debug"		type="bool" value="$(arg debug)"/> -1-> --> 
    <!--   <param name="debug"		type="bool" value="false"/> --> 
    <!--   <param name="visual_debug"		type="bool" value="$(arg visual_debug)"/> --> 
    <!--   <!-1- <param name="gui"             type="bool" value="true"/> -1-> -->
    <!--   <param name="gui"             type="bool" value="true"/> -->
    <!--   <param name="publish_visualization"             type="bool" value="false"/> -->
    <!--   <param name="use_camera_for_visualization"         type="bool" value="false"/> -->
    <!--   <param name="visualization_rate"         type="double" value="2.0"/> -->

    <!--   <!-1- <rosparam param="frequencies" subst_value="true"> [$(arg frequency1), $(arg frequency2), $(arg frequency3)] </rosparam> -1-> -->
    <!--   <rosparam param="signal_ids" subst_value="true"> [$(arg id1), $(arg id2), $(arg id3), $(arg id4), $(arg id5), $(arg id6), $(arg id7), $(arg id8), $(arg id9), $(arg id10), $(arg id11), $(arg id12)] </rosparam> -->

    <!--   <param name="sequence_file"         type="string" value="$(arg sequence_file)"/> -->

    <!--   <param name="blink_process_rate"         type="int" value="$(arg blink_process_rate)"/> -->

    <!--   <param name="accumulator_length"         type="int" value="$(arg accumulator_length)"/> -->
    <!--   <param name="pitch_steps"         type="int" value="$(arg pitch_steps)"/> -->
    <!--   <param name="yaw_steps"         type="int" value="$(arg yaw_steps)"/> -->
    <!--   <param name="max_pixel_shift"         type="int" value="$(arg max_pixel_shift)"/> -->
    <!--   <param name="nullify_radius"         type="int" value="5"/> -->

    <!--   <rosparam param="camera_topics"> ["camera_left", "camera_right", "camera_back"] </rosparam> -->
    <!--   <rosparam param="points_seen_topics"> ["points_seen_left", "points_seen_right", "points_seen_back"] </rosparam> -->
    <!--   <rosparam param="blinkers_seen_topics"> ["blinkers_seen_left", "blinkers_seen_right", "blinkers_seen_back"] </rosparam> -->
    <!--   <rosparam param="estimated_framerate_topics"> ["estimated_framerate_left", "estimated_framerate_right", "estimated_framerate_back"] </rosparam> -->

    <!--   <remap from="~camera_left" to="/$(arg uav_name)/uvdar_bluefox_left/image_raw"/> -->
    <!--   <remap from="~camera_right" to="/$(arg uav_name)/uvdar_bluefox_right/image_raw"/> -->
    <!--   <remap from="~camera_back" to="/$(arg uav_name)/uvdar_bluefox_back/image_raw"/> -->
    <!--   <remap from="~points_seen_left" to="/$(arg uav_name)/uvdar/points_seen_left"/> -->
    <!--   <remap from="~points_seen_right" to="/$(arg uav_name)/uvdar/points_seen_right"/> -->
    <!--   <remap from="~points_seen_back" to="/$(arg uav_name)/uvdar/points_seen_back"/> -->
    <!--   <remap from="~blinkers_seen_left" to="/$(arg uav_name)/uvdar/blinkers_seen_left"/> -->
    <!--   <remap from="~blinkers_seen_right" to="/$(arg uav_name)/uvdar/blinkers_seen_right"/> -->
    <!--   <remap from="~blinkers_seen_back" to="/$(arg uav_name)/uvdar/blinkers_seen_back"/> -->
    <!--   <remap from="~estimated_framerate_left" to="/$(arg uav_name)/uvdar/estimated_framerate_left"/> -->
    <!--   <remap from="~estimated_framerate_right" to="/$(arg uav_name)/uvdar/estimated_framerate_right"/> -->
    <!--   <remap from="~estimated_framerate_back" to="/$(arg uav_name)/uvdar/estimated_framerate_back"/> -->
    <!--   <remap from="~visualization" to="/$(arg uav_name)/uvdar/blink_visualization/image_raw"/> -->

    <!-- </node> -->
>>>>>>> 8d5cbe6a
      
    <!-- <!-1- <node name="uvdar_pose_calculator_node" pkg="uvdar_core" type="uvdar_pose_calculator_node" output="screen" launch-prefix="debug_roslaunch"> -1-> --> 
    <!-- <node name="uvdar_pose_calculator_node" pkg="uvdar_core" type="uvdar_pose_calculator_node" output="screen" > --> 
    <!--     <!-1- <node name="uvdar_pose_calculator_node" pkg="uvdar_core" type="uvdar_pose_calculator_node" launch-prefix="valgrind -/-tool=callgrind -/-callgrind-out-file=/home/viktor/callgrind.out -/-instr-atstart=no -/-collect-atstart=yes"> -1-> --> 
    <!--         <!-1- <node name="uvdar_pose_calculator_node" pkg="uvdar_core" type="uvdar_pose_calculator_node" launch-prefix="valgrind -/-tool=callgrind -/-callgrind-out-file=/home/viktor/callgrind.out"> -1-> --> 
    <!--   <param name="uav_name" type = "string" value="$(arg uav_name)"/> -->
    <!--   <!-1- <param name="debug"		type="bool" value="true"/> -1-> --> 
    <!--   <param name="debug"		type="bool" value="false"/> --> 
    <!--   <!-1- <param name="gui"             type="bool" value="false"/> -1-> -->
    <!--   <param name="gui"             type="bool" value="false"/> -->
    <!--   <param name="publish_visualization"             type="bool" value="false"/> -->
    <!--   <param name="publish_constituents"             type="bool" value="true"/> -->
    <!--   <!-1- <param name="publish_visualization"             type="bool" value="false"/> -1-> -->
    <!--   <!-1- <param name="frequencies_per_target" type="int" value="1"/> -1-> -->
    <!--   <!-1- <rosparam param="frequencies" subst_value="true"> [$(arg frequency1), $(arg frequency2), $(arg frequency3)] </rosparam> -1-> -->
    <!--   <rosparam param="signal_ids" subst_value="true"> [$(arg id1), $(arg id2), $(arg id3), $(arg id4), $(arg id5), $(arg id6), $(arg id7), $(arg id8), $(arg id9), $(arg id10), $(arg id11), $(arg id12)] </rosparam> -->


    <!--   <param name="profiling" type="bool" value="$(arg profiling)"/> -->

    <!--   <param name="quadrotor" type="bool" value="false"/> -->
    <!--   <param name="custom_model" type="bool" value="true"/> -->
    <!--   <param name="model_file" type="string" value="$(arg model_file)"/> -->
    <!--   <param name="beacon" type="bool" value="false"/> -->

    <!--   <rosparam param="blinkers_seen_topics"> ["blinkers_seen_left", "blinkers_seen_right", "blinkers_seen_back"] </rosparam> -->
    <!--   <rosparam param="estimated_framerate_topics"> ["estimated_framerate_left", "estimated_framerate_right", "estimated_framerate_back"] </rosparam> -->
    <!--   <rosparam param="camera_frames" subst_value="true"> ["$(arg uav_name)/uvcam_left", "$(arg uav_name)/uvcam_right", "$(arg uav_name)/uvcam_back"] </rosparam> -->

    <!--   <remap from="~blinkers_seen_left" to="/$(arg uav_name)/uvdar/blinkers_seen_left"/> -->
    <!--   <remap from="~blinkers_seen_right" to="/$(arg uav_name)/uvdar/blinkers_seen_right"/> -->
    <!--   <remap from="~blinkers_seen_back" to="/$(arg uav_name)/uvdar/blinkers_seen_back"/> -->
    <!--   <remap from="~estimated_framerate_left" to="/$(arg uav_name)/uvdar/estimated_framerate_left"/> -->
    <!--   <remap from="~estimated_framerate_right" to="/$(arg uav_name)/uvdar/estimated_framerate_right"/> -->
    <!--   <remap from="~estimated_framerate_back" to="/$(arg uav_name)/uvdar/estimated_framerate_back"/> -->

    <!--   <rosparam param="calib_files" subst_value="True"> ["default", "default", "default"] </rosparam> -->

    <!--   <remap from="~constituentPoses1" to="/$(arg uav_name)/uvdar/constituentPosesL"/> -->
    <!--   <remap from="~constituentPoses2" to="/$(arg uav_name)/uvdar/constituentPosesR"/> -->
    <!--   <remap from="~constituentPoses3" to="/$(arg uav_name)/uvdar/constituentPosesB"/> -->

    <!--   <remap from="~measuredPoses1" to="/$(arg uav_name)/uvdar/measuredPosesL"/> -->
    <!--   <remap from="~measuredPoses2" to="/$(arg uav_name)/uvdar/measuredPosesR"/> -->
    <!--   <remap from="~measuredPoses3" to="/$(arg uav_name)/uvdar/measuredPosesB"/> -->
    <!-- </node> -->
  </group>


</launch><|MERGE_RESOLUTION|>--- conflicted
+++ resolved
@@ -146,7 +146,6 @@
       <remap from="~imu" to="mavros/imu/data"/>
     </node>
 
-<<<<<<< HEAD
     <node name="blink_processor" pkg="nodelet" type="nodelet" args="$(arg nodelet) uvdar/UVDARBlinkProcessor $(arg nodelet_manager)" output="screen" respawn="false"> 
     <!-- <node name="blink_processor" pkg="nodelet" type="nodelet" args="$(arg nodelet) uvdar/UVDARBlinkProcessor $(arg nodelet_manager)" output="screen" respawn="false" launch-prefix="debug_roslaunch"> --> 
       <param name="uav_name" type = "string" value="$(arg uav_name)"/>
@@ -193,53 +192,7 @@
       <remap from="~visualization" to="/$(arg uav_name)/uvdar/blink_visualization/image_raw"/>
 
     </node>
-=======
-    <!-- <node name="blink_processor" pkg="nodelet" type="nodelet" args="$(arg nodelet) uvdar/UVDARBlinkProcessor $(arg nodelet_manager)" output="screen" respawn="false"> --> 
-    <!-- <!-1- <node name="blink_processor" pkg="nodelet" type="nodelet" args="$(arg nodelet) uvdar/UVDARBlinkProcessor $(arg nodelet_manager)" output="screen" respawn="false" launch-prefix="debug_roslaunch"> -1-> --> 
-    <!--   <param name="uav_name" type = "string" value="$(arg uav_name)"/> -->
-    <!--   <!-1- <param name="debug"		type="bool" value="$(arg debug)"/> -1-> --> 
-    <!--   <param name="debug"		type="bool" value="false"/> --> 
-    <!--   <param name="visual_debug"		type="bool" value="$(arg visual_debug)"/> --> 
-    <!--   <!-1- <param name="gui"             type="bool" value="true"/> -1-> -->
-    <!--   <param name="gui"             type="bool" value="true"/> -->
-    <!--   <param name="publish_visualization"             type="bool" value="false"/> -->
-    <!--   <param name="use_camera_for_visualization"         type="bool" value="false"/> -->
-    <!--   <param name="visualization_rate"         type="double" value="2.0"/> -->
-
-    <!--   <!-1- <rosparam param="frequencies" subst_value="true"> [$(arg frequency1), $(arg frequency2), $(arg frequency3)] </rosparam> -1-> -->
-    <!--   <rosparam param="signal_ids" subst_value="true"> [$(arg id1), $(arg id2), $(arg id3), $(arg id4), $(arg id5), $(arg id6), $(arg id7), $(arg id8), $(arg id9), $(arg id10), $(arg id11), $(arg id12)] </rosparam> -->
-
-    <!--   <param name="sequence_file"         type="string" value="$(arg sequence_file)"/> -->
-
-    <!--   <param name="blink_process_rate"         type="int" value="$(arg blink_process_rate)"/> -->
-
-    <!--   <param name="accumulator_length"         type="int" value="$(arg accumulator_length)"/> -->
-    <!--   <param name="pitch_steps"         type="int" value="$(arg pitch_steps)"/> -->
-    <!--   <param name="yaw_steps"         type="int" value="$(arg yaw_steps)"/> -->
-    <!--   <param name="max_pixel_shift"         type="int" value="$(arg max_pixel_shift)"/> -->
-    <!--   <param name="nullify_radius"         type="int" value="5"/> -->
-
-    <!--   <rosparam param="camera_topics"> ["camera_left", "camera_right", "camera_back"] </rosparam> -->
-    <!--   <rosparam param="points_seen_topics"> ["points_seen_left", "points_seen_right", "points_seen_back"] </rosparam> -->
-    <!--   <rosparam param="blinkers_seen_topics"> ["blinkers_seen_left", "blinkers_seen_right", "blinkers_seen_back"] </rosparam> -->
-    <!--   <rosparam param="estimated_framerate_topics"> ["estimated_framerate_left", "estimated_framerate_right", "estimated_framerate_back"] </rosparam> -->
-
-    <!--   <remap from="~camera_left" to="/$(arg uav_name)/uvdar_bluefox_left/image_raw"/> -->
-    <!--   <remap from="~camera_right" to="/$(arg uav_name)/uvdar_bluefox_right/image_raw"/> -->
-    <!--   <remap from="~camera_back" to="/$(arg uav_name)/uvdar_bluefox_back/image_raw"/> -->
-    <!--   <remap from="~points_seen_left" to="/$(arg uav_name)/uvdar/points_seen_left"/> -->
-    <!--   <remap from="~points_seen_right" to="/$(arg uav_name)/uvdar/points_seen_right"/> -->
-    <!--   <remap from="~points_seen_back" to="/$(arg uav_name)/uvdar/points_seen_back"/> -->
-    <!--   <remap from="~blinkers_seen_left" to="/$(arg uav_name)/uvdar/blinkers_seen_left"/> -->
-    <!--   <remap from="~blinkers_seen_right" to="/$(arg uav_name)/uvdar/blinkers_seen_right"/> -->
-    <!--   <remap from="~blinkers_seen_back" to="/$(arg uav_name)/uvdar/blinkers_seen_back"/> -->
-    <!--   <remap from="~estimated_framerate_left" to="/$(arg uav_name)/uvdar/estimated_framerate_left"/> -->
-    <!--   <remap from="~estimated_framerate_right" to="/$(arg uav_name)/uvdar/estimated_framerate_right"/> -->
-    <!--   <remap from="~estimated_framerate_back" to="/$(arg uav_name)/uvdar/estimated_framerate_back"/> -->
-    <!--   <remap from="~visualization" to="/$(arg uav_name)/uvdar/blink_visualization/image_raw"/> -->
-
-    <!-- </node> -->
->>>>>>> 8d5cbe6a
+
       
     <!-- <!-1- <node name="uvdar_pose_calculator_node" pkg="uvdar_core" type="uvdar_pose_calculator_node" output="screen" launch-prefix="debug_roslaunch"> -1-> --> 
     <!-- <node name="uvdar_pose_calculator_node" pkg="uvdar_core" type="uvdar_pose_calculator_node" output="screen" > --> 
