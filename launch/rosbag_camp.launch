<launch>
  <arg name="uav_name" default="$(optenv UAV_NAME uav38)"/>

  <arg name="standalone" default="false"/>

  <arg unless="$(arg standalone)" name="nodelet" value="load"/>
  <arg     if="$(arg standalone)" name="nodelet" value="standalone"/>
  <arg unless="$(arg standalone)" name="nodelet_manager" value="$(arg uav_name)_uvdar_nodelet_manager"/>
  <arg     if="$(arg standalone)" name="nodelet_manager" value=""/>

  <arg name="threshold" default="100"/>

  <arg name="calibrations_folder" default="$(find mrs_uav_general)/config/uvdar_calibrations"/>
  
  <param name="use_sim_time" value="true"/>



  <!-- Node Settings -->
  <arg name="output" default="screen"/>
  <arg name="proc" default="false"/>
  <arg name="view" default="false"/>
  <arg name="calib" default="false"/>

  <arg name="profiling" default="false"/>
  <arg name="debug" default="false"/>
  <arg name="visual_debug" default="false"/>
  <arg name="publish_visualization" default="false"/>
  <arg name="visualization_rate" default="15"/>

  <arg name="gui" default="true"/>
  <arg name="publish" default="true"/>
  
  <arg name="id1" value="0"/>
  <arg name="id2" value="1"/>
  <arg name="id3" value="2"/>
  <arg name="id4" value="3"/>
  <arg name="id5" value="4"/>
  <arg name="id6" value="5"/>
  <arg name="id7" value="6"/>
  <arg name="id8" value="7"/>
  <arg name="id9" value="8"/>
  <arg name="id10" value="9"/>
  <arg name="id11" value="10"/>
  <arg name="id12" value="11"/>

  <arg name="beacon" default="false"/>

  <arg name="sequence_file" default="$(find uvdar_core)/config/selected.txt"/>

  <arg name="max_px_shift_x" default="2"/>
  <arg name="max_px_shift_y" default="2"/>
  <arg name="max_zeros_consecutive" default="2"/>
  <arg name="max_ones_consecutive" default="2"/>
  <arg name="stored_seq_len_factor" default="15"/>
  <arg name="poly_order" default="4"/>
  <arg name="decay_factor" default="0.1"/>
  <arg name="confidence_probability" default="95.0"/>
  <arg name="frame_tolerance" default="5"/>
  <arg name="allowed_BER_per_seq" default="0"/>
  <arg name="std_threshold_poly_reg" default="0.5"/>
  <arg name="loaded_var_pub_rate" default="20"/>

  
  <arg name="use_masks" default="true"/>
  <arg name="mrs_id" default="$(optenv MRS_ID)"/>


  <arg name="model_file" default="$(find uvdar_core)/config/models/quadrotor.txt"/>
  <!-- ideal angle: 1.221730476 - pi/2 -->

      <!-- <origin xyz="0.108 0 0.085" rpy="1.57079632679 4.71238898038 1.57079632679" /> -->
  <!--Usage: static_transform_publisher x y z yaw pitch roll frame_id child_frame_id  period(milliseconds)-->
<!-- OR -->
  <group ns="$(arg uav_name)">

    <node pkg="nodelet" type="nodelet" name="$(arg uav_name)_uvdar_nodelet_manager" args="manager" output="screen" >
    <!-- <node pkg="nodelet" type="nodelet" name="$(arg uav_name)_uvdar_nodelet_manager" args="manager" output="screen" launch-prefix="debug_roslaunch"> -->
      <param name="num_worker_threads" value="8" />
    </node>

    <!-- <node name="bluefox_emulator" pkg="nodelet" type="nodelet" args="$(arg nodelet) uvdar/UVDARBluefoxEmulator $(arg nodelet_manager)" output="screen" respawn="false" launch-prefix="bash -c 'sleep 5; $0 $@'">
      <rosparam param="camera_output_topics"> ["camera_back"] </rosparam>
      <rosparam param="calib_files"> ["default"] </rosparam>
      <remap from="~camera_back" to="/$(arg uav_name)/uvdar_bluefox_back/image_raw"/>
      <remap from="~camera_back_transfer" to="/gazebo/$(arg uav_name)/uvdar_bluefox_back/image_raw"/>
    </node> -->
      
     <node name="blink_processor_new" pkg="nodelet" type="nodelet" args="$(arg nodelet) uvdar/UVDARBlinkProcessor $(arg nodelet_manager)" output="screen" respawn="true"> 
    <!-- <node name="blink_processor" pkg="nodelet" type="nodelet" args="$(arg nodelet) uvdar/UVDARBlinkProcessor $(arg nodelet_manager)" output="screen" respawn="true" launch-prefix="roslaunch_debug"> --> 
      <param name="uav_name" type = "string" value="$(arg uav_name)"/>
      <!-- <param name="debug"		type="bool" value="$(arg debug)"/> --> 
      <param name="debug"		type="bool" value="false"/> 
      <param name="visual_debug"		type="bool" value="$(arg visual_debug)"/> 
      <param name="gui"             type="bool" value="$(arg gui)"/>
      <param name="publish_visualization"         type="bool" value="$(arg publish_visualization)"/>
      <param name="use_camera_for_visualization"         type="bool" value="true"/>
      <param name="visualization_rate"         type="int" value="$(arg visualization_rate)"/>
      <!-- <rosparam param="frequencies" subst_value="true"> [$(arg frequency1), $(arg frequency2), $(arg frequency3), $(arg frequency4)] </rosparam> -->
      
      <param name="sequence_file"         type="string" value="$(arg sequence_file)"/>

      <param name="max_px_shift_x"     type="int"   value="$(arg max_px_shift_x)"/>
      <param name="max_px_shift_y"     type="int"   value="$(arg max_px_shift_y)"/>
      <param name="max_zeros_consecutive"     type="int"   value="$(arg max_zeros_consecutive)"/>
      <param name="max_ones_consecutive"     type="int"   value="$(arg max_ones_consecutive)"/>
      <param name="stored_seq_len_factor"         type="int" value="$(arg stored_seq_len_factor)"/>    
      <param name="poly_order" type="int" value="$(arg poly_order)"/>
      <param name="decay_factor"         type="double" value="$(arg decay_factor)"/>    
      <param name="confidence_probability"         type="double" value="$(arg confidence_probability)"/>
      <param name="frame_tolerance"     type="int"   value="$(arg frame_tolerance)"/>
      <param name="allowed_BER_per_seq"     type="int"   value="$(arg allowed_BER_per_seq)"/>
      <param name="std_threshold_poly_reg"     type="double"   value="$(arg std_threshold_poly_reg)"/>

<<<<<<< HEAD
      <rosparam param="camera_topics"> ["camera_left", "camera_right"] </rosparam>
      <rosparam param="points_seen_topics"> ["points_seen_left", "points_seen_right"] </rosparam>
      <rosparam param="blinkers_seen_topics"> ["blinkers_seen_left", "blinkers_seen_right"] </rosparam>
      <rosparam param="estimated_framerate_topics"> ["estimated_framerate_left", "estimated_framerate_right"] </rosparam>
      <rosparam param="omta_logging_topics"> ["omta_logging_left", "omta_logging_right"] </rosparam>
      <rosparam param="omta_all_seq_info_topics"> ["omta_all_seq_info_left", "omta_all_seq_info_right"] </rosparam>
=======
      <rosparam param="camera_topics"> ["camera_left", "camera_right", "camera_back"] </rosparam>
      <rosparam param="points_seen_topics"> ["points_seen_left", "points_seen_right", "points_seen_back"] </rosparam>
      <rosparam param="blinkers_seen_topics"> ["blinkers_seen_left", "blinkers_seen_right", "blinkers_seen_back"] </rosparam>
      <rosparam param="estimated_framerate_topics"> ["estimated_framerate_left", "estimated_framerate_right", "estimated_framerate_back"] </rosparam>
      <rosparam param="aht_logging_topics"> ["aht_logging_left", "aht_logging_right", "aht_logging_back" ] </rosparam>
      <rosparam param="aht_all_seq_info_topics"> ["aht_all_seq_info_left", "aht_all_seq_info_right", "aht_all_seq_info_back"] </rosparam>
>>>>>>> d9fc1b88

      <remap from="~camera_left" to="/$(arg uav_name)/uvdar_bluefox/left/image_raw_camp"/>
      <remap from="~camera_right" to="/$(arg uav_name)/uvdar_bluefox/right/image_raw_camp"/>
      <remap from="~points_seen_left" to="/$(arg uav_name)/uvdar/points_seen_left"/>
      <remap from="~points_seen_right" to="/$(arg uav_name)/uvdar/points_seen_right"/>
      <remap from="~blinkers_seen_left" to="/$(arg uav_name)/uvdar/blinkers_seen_left_camp"/>
      <remap from="~blinkers_seen_right" to="/$(arg uav_name)/uvdar/blinkers_seen_right_camp"/>
      <remap from="~blinkers_seen_back" to="/$(arg uav_name)/uvdar/blinkers_seen_back_camp"/>
      <remap from="~estimated_framerate_left" to="/$(arg uav_name)/uvdar/estimated_framerate_left_camp"/>
      <remap from="~estimated_framerate_right" to="/$(arg uav_name)/uvdar/estimated_framerate_right_camp"/>
<<<<<<< HEAD
      <!-- <remap from="~visualization" to="/$(arg uav_name)/uvdar/blink_visualization/image_raw"/> --> <!-- TODO: not publishing video if not commented in-->
      <remap from="~omta_logging_left" to="/$(arg uav_name)/uvdar/omta_logging_left_camp"/>
      <remap from="~omta_logging_right" to="/$(arg uav_name)/uvdar/omta_logging_right_camp"/>
      <remap from="~omta_all_seq_info_left" to="/$(arg uav_name)/uvdar/omta_all_seq_info_left_camp"/>
      <remap from="~omta_all_seq_info_right" to="/$(arg uav_name)/uvdar/omta_all_seq_info_right_camp"/>
=======
      <remap from="~estimated_framerate_back" to="/$(arg uav_name)/uvdar/estimated_framerate_back_camp"/>

      <remap from="~visualization" to="/$(arg uav_name)/uvdar/blink_visualization/image_raw"/> <!-- TODO: not publishing video if not commented in-->
      <remap from="~aht_logging_left" to="/$(arg uav_name)/uvdar/aht_logging_left_camp"/>
      <remap from="~aht_logging_right" to="/$(arg uav_name)/uvdar/aht_logging_right_camp"/>
      <remap from="~aht_logging_back" to="/$(arg uav_name)/uvdar/aht_logging_back"/>
      <remap from="~aht_all_seq_info_left" to="/$(arg uav_name)/uvdar/aht_all_seq_info_left_camp"/>
      <remap from="~aht_all_seq_info_right" to="/$(arg uav_name)/uvdar/aht_all_seq_info_right_camp"/>
      <remap from="~aht_all_seq_info_back" to="/$(arg uav_name)/uvdar/aht_all_seq_info_back"/>
>>>>>>> d9fc1b88

    </node>
    
      
  </group>


</launch><|MERGE_RESOLUTION|>--- conflicted
+++ resolved
@@ -112,21 +112,13 @@
       <param name="allowed_BER_per_seq"     type="int"   value="$(arg allowed_BER_per_seq)"/>
       <param name="std_threshold_poly_reg"     type="double"   value="$(arg std_threshold_poly_reg)"/>
 
-<<<<<<< HEAD
-      <rosparam param="camera_topics"> ["camera_left", "camera_right"] </rosparam>
-      <rosparam param="points_seen_topics"> ["points_seen_left", "points_seen_right"] </rosparam>
-      <rosparam param="blinkers_seen_topics"> ["blinkers_seen_left", "blinkers_seen_right"] </rosparam>
-      <rosparam param="estimated_framerate_topics"> ["estimated_framerate_left", "estimated_framerate_right"] </rosparam>
-      <rosparam param="omta_logging_topics"> ["omta_logging_left", "omta_logging_right"] </rosparam>
-      <rosparam param="omta_all_seq_info_topics"> ["omta_all_seq_info_left", "omta_all_seq_info_right"] </rosparam>
-=======
+
       <rosparam param="camera_topics"> ["camera_left", "camera_right", "camera_back"] </rosparam>
       <rosparam param="points_seen_topics"> ["points_seen_left", "points_seen_right", "points_seen_back"] </rosparam>
       <rosparam param="blinkers_seen_topics"> ["blinkers_seen_left", "blinkers_seen_right", "blinkers_seen_back"] </rosparam>
       <rosparam param="estimated_framerate_topics"> ["estimated_framerate_left", "estimated_framerate_right", "estimated_framerate_back"] </rosparam>
       <rosparam param="aht_logging_topics"> ["aht_logging_left", "aht_logging_right", "aht_logging_back" ] </rosparam>
       <rosparam param="aht_all_seq_info_topics"> ["aht_all_seq_info_left", "aht_all_seq_info_right", "aht_all_seq_info_back"] </rosparam>
->>>>>>> d9fc1b88
 
       <remap from="~camera_left" to="/$(arg uav_name)/uvdar_bluefox/left/image_raw_camp"/>
       <remap from="~camera_right" to="/$(arg uav_name)/uvdar_bluefox/right/image_raw_camp"/>
@@ -137,13 +129,6 @@
       <remap from="~blinkers_seen_back" to="/$(arg uav_name)/uvdar/blinkers_seen_back_camp"/>
       <remap from="~estimated_framerate_left" to="/$(arg uav_name)/uvdar/estimated_framerate_left_camp"/>
       <remap from="~estimated_framerate_right" to="/$(arg uav_name)/uvdar/estimated_framerate_right_camp"/>
-<<<<<<< HEAD
-      <!-- <remap from="~visualization" to="/$(arg uav_name)/uvdar/blink_visualization/image_raw"/> --> <!-- TODO: not publishing video if not commented in-->
-      <remap from="~omta_logging_left" to="/$(arg uav_name)/uvdar/omta_logging_left_camp"/>
-      <remap from="~omta_logging_right" to="/$(arg uav_name)/uvdar/omta_logging_right_camp"/>
-      <remap from="~omta_all_seq_info_left" to="/$(arg uav_name)/uvdar/omta_all_seq_info_left_camp"/>
-      <remap from="~omta_all_seq_info_right" to="/$(arg uav_name)/uvdar/omta_all_seq_info_right_camp"/>
-=======
       <remap from="~estimated_framerate_back" to="/$(arg uav_name)/uvdar/estimated_framerate_back_camp"/>
 
       <remap from="~visualization" to="/$(arg uav_name)/uvdar/blink_visualization/image_raw"/> <!-- TODO: not publishing video if not commented in-->
@@ -153,7 +138,6 @@
       <remap from="~aht_all_seq_info_left" to="/$(arg uav_name)/uvdar/aht_all_seq_info_left_camp"/>
       <remap from="~aht_all_seq_info_right" to="/$(arg uav_name)/uvdar/aht_all_seq_info_right_camp"/>
       <remap from="~aht_all_seq_info_back" to="/$(arg uav_name)/uvdar/aht_all_seq_info_back"/>
->>>>>>> d9fc1b88
 
     </node>
     
