<launch>
  <arg name="uav_name" default="$(optenv UAV_NAME uav7)"/>

  <arg name="standalone" default="false"/>

  <arg unless="$(arg standalone)" name="nodelet" value="load"/>
  <arg     if="$(arg standalone)" name="nodelet" value="standalone"/>
  <arg unless="$(arg standalone)" name="nodelet_manager" value="$(arg uav_name)_uvdar_nodelet_manager"/>
  <arg     if="$(arg standalone)" name="nodelet_manager" value=""/>

  <arg name="threshold" default="100"/>

  <arg name="calibrations_folder" default="$(find mrs_uav_general)/config/uvdar_calibrations"/>
  
  <param name="use_sim_time" value="true"/>



  <!-- Node Settings -->
  <arg name="output" default="screen"/>
  <arg name="proc" default="false"/>
  <arg name="view" default="false"/>
  <arg name="calib" default="false"/>

  <arg name="profiling" default="false"/>
  <arg name="debug" default="false"/>
  <arg name="visual_debug" default="false"/>
  <arg name="gui" default="true"/>
  <arg name="publish" default="true"/>
  
  <arg name="id1" value="0"/>
  <arg name="id2" value="1"/>
  <arg name="id3" value="2"/>
  <arg name="id4" value="3"/>
  <arg name="id5" value="4"/>
  <arg name="id6" value="5"/>
  <arg name="id7" value="6"/>
  <arg name="id8" value="7"/>
  <arg name="id9" value="8"/>
  <arg name="id10" value="9"/>
  <arg name="id11" value="10"/>
  <arg name="id12" value="11"/>

  <arg name="beacon" default="false"/>

  <arg name="sequence_file" default="$(find uvdar_core)/config/selected.txt"/>

  <arg name="max_px_shift_x" default="2"/>
  <arg name="max_px_shift_y" default="2"/>
  <arg name="max_zeros_consecutive" default="2"/>
  <arg name="max_ones_consecutive" default="2"/>
  <arg name="stored_seq_len_factor" default="15"/>
  <arg name="poly_order" default="4"/>
  <arg name="decay_factor" default="0.1"/>
  <arg name="confidence_probability" default="95.0"/>
  <arg name="frame_tolerance" default="5"/>
  <arg name="allowed_BER_per_seq" default="0"/>
  <arg name="std_threshold_poly_reg" default="0.5"/>
  <arg name="loaded_var_pub_rate" default="20"/>

  <arg name="model_file" default="$(find uvdar_core)/config/models/quadrotor.txt"/>
  <!-- ideal angle: 1.221730476 - pi/2 -->

      <!-- <origin xyz="0.108 0 0.085" rpy="1.57079632679 4.71238898038 1.57079632679" /> -->
  <!--Usage: static_transform_publisher x y z yaw pitch roll frame_id child_frame_id  period(milliseconds)-->
<!-- OR -->
  <group ns="$(arg uav_name)">

    <node pkg="nodelet" type="nodelet" name="$(arg uav_name)_uvdar_nodelet_manager" args="manager" output="screen" >
    <!-- <node pkg="nodelet" type="nodelet" name="$(arg uav_name)_uvdar_nodelet_manager" args="manager" output="screen" launch-prefix="debug_roslaunch"> -->
      <param name="num_worker_threads" value="8" />
    </node>

    <!-- <node name="bluefox_emulator" pkg="nodelet" type="nodelet" args="$(arg nodelet) uvdar/UVDARBluefoxEmulator $(arg nodelet_manager)" output="screen" respawn="false" launch-prefix="bash -c 'sleep 5; $0 $@'">
      <rosparam param="camera_output_topics"> ["camera_back"] </rosparam>
      <rosparam param="calib_files"> ["default"] </rosparam>
      <remap from="~camera_back" to="/$(arg uav_name)/uvdar_bluefox_back/image_raw"/>
      <remap from="~camera_back_transfer" to="/gazebo/$(arg uav_name)/uvdar_bluefox_back/image_raw"/>
    </node> -->


    
    <node name="UVDARBlinkProcessor" pkg="nodelet" type="nodelet" args="load uvdar/UVDARBlinkProcessor $(arg nodelet_manager)" output="screen" respawn="false">
    <!-- <node name="UVDARBlinkProcessor" pkg="nodelet" type="nodelet" args="load uvdar/UVDARBlinkProcessor $(arg nodelet_manager)" output="screen" respawn="false" launch-prefix="debug_roslaunch"> -->

      <param name="uav_name" type = "string" value="$(arg uav_name)"/>
      <param name="debug"		type="bool" value="$(arg debug)"/> 
      <param name="visual_debug"		type="bool" value="$(arg visual_debug)"/> 
      <param name="gui"             type="bool" value="$(arg gui)"/>
      
      <!-- Changeable for each nodelet independently. - no arguments! -->
      <param name="publish_visualization"             type="bool" value="true"/>
      <param name="use_camera_for_visualization"         type="bool" value="false"/>
      <param name="visualization_rate"         type="double" value="15.0"/>
      
      <param name="max_px_shift_x"     type="int"   value="$(arg max_px_shift_x)"/>
      <param name="max_px_shift_y"     type="int"   value="$(arg max_px_shift_y)"/>
      <param name="max_zeros_consecutive"     type="int"   value="$(arg max_zeros_consecutive)"/>
      <param name="max_ones_consecutive"     type="int"   value="$(arg max_ones_consecutive)"/>
      <param name="stored_seq_len_factor"         type="int" value="$(arg stored_seq_len_factor)"/>    
      <param name="poly_order" type="int" value="$(arg poly_order)"/>
      <param name="decay_factor"         type="double" value="$(arg decay_factor)"/>    
      <param name="confidence_probability"         type="double" value="$(arg confidence_probability)"/>
      <param name="frame_tolerance"     type="int"   value="$(arg frame_tolerance)"/>
      <param name="allowed_BER_per_seq"     type="int"   value="$(arg allowed_BER_per_seq)"/>
      <param name="std_threshold_poly_reg"     type="double"   value="$(arg std_threshold_poly_reg)"/>
      
      <param name="use_4DHT"     type="bool"   value="false"/>
 
      <param name="sequence_file"         type="string" value="$(arg sequence_file)"/>

<<<<<<< HEAD
      <rosparam param="camera_topics"> ["camera_left"] </rosparam>
      <rosparam param="points_seen_topics"> ["points_seen_left"] </rosparam>
      <rosparam param="blinkers_seen_topics"> ["blinkers_seen_back"] </rosparam>
      <rosparam param="estimated_framerate_topics"> ["estimated_framerate_back"] </rosparam>
      <rosparam param="omta_logging_topics"> ["omta_logging_back"] </rosparam>
      <rosparam param="omta_all_seq_info_topics"> ["omta_all_seq_info_back"] </rosparam>
=======
      <!-- <rosparam param="camera_topics"> ["camera_left", "camera_right", "camera_back"] </rosparam> -->
      <rosparam param="points_seen_topics"> ["points_seen_left", "points_seen_right", "points_seen_back"] </rosparam>
      <rosparam param="blinkers_seen_topics"> ["blinkers_seen_left", "blinkers_seen_right", "blinkers_seen_back"] </rosparam>
      <rosparam param="estimated_framerate_topics"> ["estimated_framerate_left", "estimated_framerate_right", "estimated_framerate_back"] </rosparam>
      <rosparam param="aht_logging_topics"> ["aht_logging_left", "aht_logging_right", "aht_logging_back" ] </rosparam>
      <rosparam param="aht_all_seq_info_topics"> ["aht_all_seq_info_left", "aht_all_seq_info_right", "aht_all_seq_info_back"] </rosparam>
>>>>>>> d9fc1b88
      

      <!-- <remap from="~camera_left" to="/$(arg uav_name)/uvdar_bluefox/left/image_raw"/> -->
      <!-- <remap from="~camera_right" to="/$(arg uav_name)/uvdar_bluefox/left/image_raw"/> -->
      <!-- <remap from="~camera_back" to="/$(arg uav_name)/uvdar_bluefox/left/image_raw"/> -->

      <remap from="~points_seen_left" to="/$(arg uav_name)/uvdar/points_seen_left"/>
<<<<<<< HEAD
      <remap from="~blinkers_seen_back" to="/$(arg uav_name)/uvdar/blinkers_seen_back"/>
      <remap from="~omta_logging_back" to="/$(arg uav_name)/uvdar/omta_logging_back"/>
      <remap from="~omta_all_seq_info_back" to="/$(arg uav_name)/uvdar/omta_all_seq_info_back"/>
=======
      <remap from="~points_seen_right" to="/$(arg uav_name)/uvdar/points_seen_right"/>
      <remap from="~points_seen_back" to="/$(arg uav_name)/uvdar/points_seen_back"/>

      <remap from="~blinkers_seen_left" to="/$(arg uav_name)/uvdar/blinkers_seen_left_record"/>
      <remap from="~blinkers_seen_right" to="/$(arg uav_name)/uvdar/blinkers_seen_right_record"/>
      <remap from="~blinkers_seen_back" to="/$(arg uav_name)/uvdar/blinkers_seen_back_record"/>

      <remap from="~estimated_framerate_left" to="/$(arg uav_name)/uvdar/estimated_framerate_left"/>
      <remap from="~estimated_framerate_right" to="/$(arg uav_name)/uvdar/estimated_framerate_right"/>
      <remap from="~estimated_framerate_back" to="/$(arg uav_name)/uvdar/estimated_framerate_back"/>

      <remap from="~aht_logging_left" to="/$(arg uav_name)/uvdar/aht_logging_left_camp"/>
      <remap from="~aht_logging_right" to="/$(arg uav_name)/uvdar/aht_logging_right_camp"/>
      <remap from="~aht_logging_back" to="/$(arg uav_name)/uvdar/aht_logging_back"/>
      <remap from="~aht_all_seq_info_left" to="/$(arg uav_name)/uvdar/aht_all_seq_info_left_camp"/>
      <remap from="~aht_all_seq_info_right" to="/$(arg uav_name)/uvdar/aht_all_seq_info_right_camp"/>
      <remap from="~aht_all_seq_info_back" to="/$(arg uav_name)/uvdar/aht_all_seq_info_back"/>
>>>>>>> d9fc1b88

      <remap from="~estimated_framerate_back" to="/$(arg uav_name)/uvdar/estimated_framerate_back"/>
      <remap from="~visualization" to="/$(arg uav_name)/uvdar/blink_visualization/image_raw"/>

    </node>
      

  </group>


</launch><|MERGE_RESOLUTION|>--- conflicted
+++ resolved
@@ -109,21 +109,12 @@
  
       <param name="sequence_file"         type="string" value="$(arg sequence_file)"/>
 
-<<<<<<< HEAD
-      <rosparam param="camera_topics"> ["camera_left"] </rosparam>
-      <rosparam param="points_seen_topics"> ["points_seen_left"] </rosparam>
-      <rosparam param="blinkers_seen_topics"> ["blinkers_seen_back"] </rosparam>
-      <rosparam param="estimated_framerate_topics"> ["estimated_framerate_back"] </rosparam>
-      <rosparam param="omta_logging_topics"> ["omta_logging_back"] </rosparam>
-      <rosparam param="omta_all_seq_info_topics"> ["omta_all_seq_info_back"] </rosparam>
-=======
       <!-- <rosparam param="camera_topics"> ["camera_left", "camera_right", "camera_back"] </rosparam> -->
       <rosparam param="points_seen_topics"> ["points_seen_left", "points_seen_right", "points_seen_back"] </rosparam>
       <rosparam param="blinkers_seen_topics"> ["blinkers_seen_left", "blinkers_seen_right", "blinkers_seen_back"] </rosparam>
       <rosparam param="estimated_framerate_topics"> ["estimated_framerate_left", "estimated_framerate_right", "estimated_framerate_back"] </rosparam>
       <rosparam param="aht_logging_topics"> ["aht_logging_left", "aht_logging_right", "aht_logging_back" ] </rosparam>
       <rosparam param="aht_all_seq_info_topics"> ["aht_all_seq_info_left", "aht_all_seq_info_right", "aht_all_seq_info_back"] </rosparam>
->>>>>>> d9fc1b88
       
 
       <!-- <remap from="~camera_left" to="/$(arg uav_name)/uvdar_bluefox/left/image_raw"/> -->
@@ -131,11 +122,6 @@
       <!-- <remap from="~camera_back" to="/$(arg uav_name)/uvdar_bluefox/left/image_raw"/> -->
 
       <remap from="~points_seen_left" to="/$(arg uav_name)/uvdar/points_seen_left"/>
-<<<<<<< HEAD
-      <remap from="~blinkers_seen_back" to="/$(arg uav_name)/uvdar/blinkers_seen_back"/>
-      <remap from="~omta_logging_back" to="/$(arg uav_name)/uvdar/omta_logging_back"/>
-      <remap from="~omta_all_seq_info_back" to="/$(arg uav_name)/uvdar/omta_all_seq_info_back"/>
-=======
       <remap from="~points_seen_right" to="/$(arg uav_name)/uvdar/points_seen_right"/>
       <remap from="~points_seen_back" to="/$(arg uav_name)/uvdar/points_seen_back"/>
 
@@ -153,7 +139,6 @@
       <remap from="~aht_all_seq_info_left" to="/$(arg uav_name)/uvdar/aht_all_seq_info_left_camp"/>
       <remap from="~aht_all_seq_info_right" to="/$(arg uav_name)/uvdar/aht_all_seq_info_right_camp"/>
       <remap from="~aht_all_seq_info_back" to="/$(arg uav_name)/uvdar/aht_all_seq_info_back"/>
->>>>>>> d9fc1b88
 
       <remap from="~estimated_framerate_back" to="/$(arg uav_name)/uvdar/estimated_framerate_back"/>
       <remap from="~visualization" to="/$(arg uav_name)/uvdar/blink_visualization/image_raw"/>
