--- conflicted
+++ resolved
@@ -276,41 +276,12 @@
     for( auto it_seq = gen_sequences_.begin(); it_seq != gen_sequences_.end();){
         bool deleted = false;
         int number_zeros_till_seq_deleted = (loaded_params_->max_zeros_consecutive + loaded_params_->allowed_BER_per_seq);
-<<<<<<< HEAD
-        int number_ones_till_seq_deleted = (loaded_params_->max_ones_consecutive + loaded_params_->allowed_BER_per_seq);
-        if((int)gen_sequences_[i]->size() > number_zeros_till_seq_deleted){
-            int cnt = 0;
-            for (auto reverse_it = gen_sequences_[i]->rbegin(); 
-                reverse_it != gen_sequences_[i]->rend(); ++reverse_it ) {  
-                if(!(reverse_it->led_state)){
-                    ++cnt;
-                    if(cnt > number_zeros_till_seq_deleted){
-                      /* std::cout << "Sit. A" << std::endl; */
-                        gen_sequences_.erase(gen_sequences_.begin() + i);
-                        break;
-                    }
-                }else{
-                    cnt = 0;
-                }
-            }
-        }
-        if((int)gen_sequences_[i]->size() > number_ones_till_seq_deleted){
-            int cnt = 0;
-            for (auto reverse_it = gen_sequences_[i]->rbegin(); 
-                reverse_it != gen_sequences_[i]->rend(); ++reverse_it ) {  
-                if((reverse_it->led_state)){
-                    ++cnt;
-                    if(cnt > number_ones_till_seq_deleted){
-                      /* std::cout << "Sit. A" << std::endl; */
-                        gen_sequences_.erase(gen_sequences_.begin() + i);
-=======
         if((int)((*it_seq)->size()) > number_zeros_till_seq_deleted){
             int cnt = 0;
             for(auto it_seq_element : *(*it_seq)){
                 if(!it_seq_element.led_state){
                     cnt++;
                     if(cnt > number_zeros_till_seq_deleted)
->>>>>>> 3eb8a64c
                         break;
                 }else{
                     cnt = 0;
