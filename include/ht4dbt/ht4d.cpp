#include "ht4d.h"
#include "opencv2/highgui/highgui.hpp"
#include <iostream>

#define WEIGHT_FACTOR 0.0 // we prioritize blinking signal retrieval to origin point position accuracy - the paper is outdated in this respect

#define USE_VISIBLE_ORIGINS true // if there is a visible marker in the latest time, prefer its position to what is estimated by the HT

#define SMALLER_FAST false // find Hough peaks by neighborhood of radius of 4 pixels

#define CONSTANT_NEWER false // defines whether (if inputs are weighted in favor of the most recent) a number of newest inputs should retain equal weight

#define index2d(X, Y) (im_res_.width * (Y) + (X))
#define index3d(X, Y, Z) (im_area_ * (Z) + im_res_.width * (Y) + (X))
#define indexYP(X, Y) (pitch_steps_ * (Y) + (X))
#define getPitchIndex(X) ((X) % pitch_steps_)
#define getYawIndex(X) ((X) / pitch_steps_)


using namespace uvdar;

double HT4DBlinkerTracker::acot(double input) {
  if (input > 0) {
    return (M_PI / 2.0) - atan(input);
  } else if (input < 0) {
    return -(M_PI / 2.0) + atan(input);
  } else {
    throw std::invalid_argument("Invalid input value; Cannot do arccot of zero");
  }
}

double HT4DBlinkerTracker::mod2(double a, double n) {
  return a - (floor(a / n) * n);
}

double HT4DBlinkerTracker::angDiff(double a, double b) {
  double diff = a - b;
  diff        = mod2(diff + M_PI, 2 * M_PI) - M_PI;
  return diff;
}

double HT4DBlinkerTracker::angMeanXY(std::vector< cv::Point > input) {
  cv::Point sum       = std::accumulate(input.begin(), input.end(), cv::Point(0.0, 0.0));
  cv::Point mean      = (cv::Point2d)sum / (double)(input.size());
  double    mean_angle = atan2(mean.y, mean.x);
  return mean_angle;
}

HT4DBlinkerTracker::HT4DBlinkerTracker(
    int i_mem_steps,
    int i_pitch_steps,
    int i_yaw_steps,
    int i_max_pixel_shift,
    cv::Size i_im_res,
    int i_nullify_radius,
    int i_reasonable_radius,
    double i_framerate) {
  std::cout << "Initiating HT4DBlinkerTracker..." << std::endl;
  mem_steps_      = i_mem_steps;
  pitch_steps_    = i_pitch_steps;
  yaw_steps_      = i_yaw_steps;
  total_steps_    = pitch_steps_*yaw_steps_;
  framerate_     = i_framerate;
  max_pixel_shift_ = i_max_pixel_shift;
  frame_scale_    = round(3 * framerate_ / 10);
  mask_width_     = 1 + 2 * max_pixel_shift_ * (frame_scale_ - 1);

  double weight_coeff;
  if (CONSTANT_NEWER){
    weight_coeff = 0.625;
  }
  else {
    weight_coeff = 0.5;
  }
  if (( mem_steps_ ) * (1+(weight_coeff*WEIGHT_FACTOR))  > (UINT_MAX))
    scaling_factor_ = 1.0/(( mem_steps_ ) * (1+(weight_coeff*WEIGHT_FACTOR)) / (UINT_MAX)); // the scaling is necessary to account for integer overflows
  else
    scaling_factor_       = 1.0;
  hough_thresh_      =
    (unsigned int)((mem_steps_ ) * (1+(weight_coeff*WEIGHT_FACTOR)) * 0.5 * 1.0 * scaling_factor_); // threshold over which we expect maxima to appear
  nullify_radius_    = i_nullify_radius;
  reasonable_radius_ = i_reasonable_radius;
  im_res_            = i_im_res;
  im_area_           = im_res_.width * im_res_.height;
  im_rect_           = cv::Rect(cv::Point(0, 0), im_res_);

  debug_    = false;
  vis_debug_ = false;

  for (int i = 0; i < mem_steps_; i++) {
    pts_per_layer_.push_back(0);
  }

  sin_set_.clear();
  cos_set_.clear();
  cot_set_max_.clear();
  cot_set_min_.clear();

  min_pitch_ = acot(max_pixel_shift_);
  step_div_ = (double)(max_pixel_shift_)/(double)(pitch_steps_+0.5);
  for (int i = 0; i < pitch_steps_; i++) {
    pitch_vals_.push_back(acot(step_div_*(pitch_steps_-(i + 0.5))));

    if (i == (pitch_steps_-1))
      cot_set_min_.push_back(0.0);
    else
      cot_set_min_.push_back(step_div_*(pitch_steps_-(i+1.5)));


    if (i == 0)
      cot_set_max_.push_back(step_div_*(pitch_steps_+0.5));
    else
      cot_set_max_.push_back(step_div_*(pitch_steps_-(i-0.5)));
  }


  yaw_div_ = (2.0 * M_PI) / yaw_steps_;
  for (int i = 0; i < yaw_steps_; i++) {
    yaw_vals_.push_back((i)*yaw_div_);
    sin_set_.push_back(sin(yaw_vals_[i]));
    cos_set_.push_back(cos(yaw_vals_[i]));
  }

  hough_space_ = new unsigned int[im_area_ * pitch_steps_ * yaw_steps_];
  resetToZero(hough_space_, im_area_ * pitch_steps_ * yaw_steps_);
  hough_space_maxima_ = new unsigned int[im_area_];
  index_matrix_           = cv::Mat(im_res_, CV_8UC1, cv::Scalar(0));
  touched_matrix_ = new unsigned char[im_area_];
  resetToZero(touched_matrix_, im_area_);

  accumulator_.push_back(std::vector< cv::Point2i >());
  accumulator_local_copy_.push_back(std::vector< cv::Point2i >());

  generateMasks();

  initFast();

  curr_batch_processed_ = false;

  std::cout << "...finished." << std::endl;
  return;
}

template < typename T >
void HT4DBlinkerTracker::resetToZero(T *__restrict__ input, int steps) {
  for (int i = 0; i < steps; i++) {
    input[i] = (T)(0);
  }
}

void HT4DBlinkerTracker::setSequences(std::vector<std::vector<bool>> i_sequences){
  sequences_ = i_sequences;
  matcher_ = std::make_unique<SignalMatcher>(sequences_);
}

void HT4DBlinkerTracker::setDebug(bool i_debug, bool i_vis_debug) {
  debug_    = i_debug;
  vis_debug_ = i_vis_debug;
}

void HT4DBlinkerTracker::updateFramerate(double input) {
  if (input > 1.0)
    framerate_ = input;
}

void HT4DBlinkerTracker::updateResolution(cv::Size i_size){
  if (debug_){
    std::cout << "Setting resolution to " << i_size << std::endl;
  }
  std::scoped_lock lock(mutex_accumulator_);
  im_res_ = i_size;
  im_area_           = im_res_.width * im_res_.height;
  im_rect_           = cv::Rect(cv::Point(0, 0), im_res_);

  delete hough_space_;
  hough_space_ = new unsigned int[im_area_ * pitch_steps_ * yaw_steps_];
  resetToZero(hough_space_, im_area_ * pitch_steps_ * yaw_steps_);
  delete hough_space_maxima_;
  hough_space_maxima_ = new unsigned int[im_area_];
  index_matrix_           = cv::Mat(im_res_, CV_8UC1, cv::Scalar(0));
  delete touched_matrix_;
  touched_matrix_ = new unsigned char[im_area_];
  resetToZero(touched_matrix_, im_area_);
  accumulator_.clear();
  curr_batch_processed_ = false;
}

HT4DBlinkerTracker::~HT4DBlinkerTracker() {
  return;
}


void HT4DBlinkerTracker::insertFrame(std::vector< cv::Point > new_points) {
  std::scoped_lock lock(mutex_accumulator_);
  {
    accumulator_.insert(accumulator_.begin(), new_points);
    pts_per_layer_.insert(pts_per_layer_.begin(), (int)(new_points.size()));
    if ((int)(accumulator_.size()) > mem_steps_) {
      accumulator_.pop_back();
      pts_per_layer_.pop_back();
    }
    curr_batch_processed_ = false;
  }
  return;
}

bool HT4DBlinkerTracker::isCurrentBatchProcessed() {
  return curr_batch_processed_;
}

int HT4DBlinkerTracker::getTrackerCount() {
  return signals_.size();
}
std::vector<bool> HT4DBlinkerTracker::getSignal(int index) {
  return signals_[index];
}
double HT4DBlinkerTracker::getYaw(int index) {
  return yaw_averages_[index];
}
double HT4DBlinkerTracker::getPitch(int index) {
  return pitch_averages_[index];
}
std::vector<double> HT4DBlinkerTracker::getYaw() {
  return yaw_averages_;
}
std::vector<double> HT4DBlinkerTracker::getPitch() {
  return pitch_averages_;
}

<<<<<<< HEAD
std::vector< cv::Point3d > HT4DBlinkerTracker::getResults() {
/* std::vector< std::pair<cv::Point2d,int> > HT4DBlinkerTracker::getResults() { */
=======
std::vector< std::pair<cv::Point2d,int> > HT4DBlinkerTracker::getResults() {
>>>>>>> 5e15d853
  if ((im_res_.width <= 0) || (im_res_.height <= 0)){
    if (debug_){
      std::cout << "Resolution was not yet set..." << std::endl;
    }
    return std::vector<std::pair<cv::Point2d,int>>();
  }

  accumulator_local_copy_.clear();
  pts_per_layer_local_copy_.clear();
  int points_total_count = 0;
  {
    std::scoped_lock lock(mutex_accumulator_);
    for (int i = 0; i < (int)(accumulator_.size()); i++) {
      accumulator_local_copy_.push_back(std::vector< cv::Point2i >());
      for (int j = 0; j < (int)(accumulator_[i].size()); j++) {
        accumulator_local_copy_[i].push_back(accumulator_[i][j]);
      }
      pts_per_layer_local_copy_.push_back(pts_per_layer_[i]);
      points_total_count +=pts_per_layer_[i];
    }
  }
  if (pts_per_layer_local_copy_.empty()){
    return std::vector<std::pair<cv::Point2d,int>>();
  }

  expected_matches_ = *std::max_element(pts_per_layer_local_copy_.begin(), pts_per_layer_local_copy_.end()) - pts_per_layer_local_copy_[0];
  /* expected_matches_ = floor(2*((float)(points_total_count))/(float)(accumulator_local_copy_.size())) - pts_per_layer_local_copy_[0]; */
  if (debug_){
    std::cout << "Exp. Matches: " << expected_matches_ << std::endl;
    std::cout << "Visible Matches: " << pts_per_layer_local_copy_[0] << std::endl;
  }

  projectAccumulatorToHT();

  std::vector< cv::Point > origin_pts = nullifyKnown();
  std::vector< cv::Point > origin_pts_out = accumulator_local_copy_[0];
  if (debug_)
    std::cout << "Orig. pt. count: " << origin_pts.size() << std::endl;

  std::vector< cv::Point > houghOrigins = findHoughPeaks(expected_matches_);
  if (debug_){
    std::cout << "Hough peaks count: " << houghOrigins.size() <<  std::endl;
  }
  origin_pts.insert(origin_pts.end(), houghOrigins.begin(), houghOrigins.end());
  origin_pts_out.insert(origin_pts_out.end(), houghOrigins.begin(), houghOrigins.end());
  std::vector< std::pair<cv::Point2d,int> > result;

  pitch_averages_.clear();
  yaw_averages_.clear();
  signals_.clear();

  if (debug_)
    std::cout << "Orig. pt. count: " << origin_pts.size() << std::endl;
  for (int i = 0; i < (int)(origin_pts.size()); i++) {
    if (debug_)
      std::cout << "Curr. orig. pt: " << origin_pts[i] << std::endl;
<<<<<<< HEAD
    double frequency, yawAvg, pitchAvg;
    /* int signal_id; */
    /* double yawAvg, pitchAvg; */
    frequency = retrieveFreqency(origin_pts[i], yawAvg, pitchAvg);
    /* signal_id = retrieveSignalID(origin_pts[i], yawAvg, pitchAvg); */
    /* result.push_back(std::pair<cv::Point2d,int>(cv::Point3d(origin_pts_out[i].x, origin_pts_out[i].y), signal_id)); */
    result.push_back(cv::Point3d(origin_pts_out[i].x, origin_pts_out[i].y, frequency));
    frequencies_.push_back(frequency);
=======
    std::vector<bool> blink_signal;
    int signal_id;
    double yawAvg, pitchAvg;
    signal_id = retrieveSignalID(origin_pts[i], yawAvg, pitchAvg, blink_signal);
    result.push_back(std::pair<cv::Point2d,int>(cv::Point2d(origin_pts_out[i].x, origin_pts_out[i].y), signal_id));
    signals_.push_back(blink_signal);

  if (debug_){
    std::cout << "Retrieved signal: " << std::endl;
    for (int i = 0; i < (int)(blink_signal.size()); i++) {
      std::cout << (int)(blink_signal[i]) << ",";
    }
    std::cout << std::endl;
  }

>>>>>>> 5e15d853
    yaw_averages_.push_back(yawAvg);
    pitch_averages_.push_back(pitchAvg);
  }
  /* if (debug_){ */
  if (false){
    std::cout << "Differences from the detected: [" << std::endl;
    for (int op = 0; op < (int)(origin_pts.size()); op++){
      std::cout << origin_pts[op] - origin_pts_out[op] << std::endl;
    }
    std::cout << "]" << std::endl;
  }
  curr_batch_processed_ = true;
  return result;
}

//changing the approach - origin point estimate stays on the active markers, but for frequency estimate we will use local maximum
std::vector<cv::Point> HT4DBlinkerTracker::nullifyKnown() {
  cv::Point current_known_pt;
  int       b_top, b_left, b_bottom, b_right;
  std::vector<cv::Point> maxima;
  for (int i = 0; i < (int)(accumulator_local_copy_[0].size()); i++) {
    current_known_pt = (USE_VISIBLE_ORIGINS?
        accumulator_local_copy_[0][i]:
        findHoughPeakLocal(accumulator_local_copy_[0][i]));
    b_top         = std::max(0, current_known_pt.y - (int)(nullify_radius_));
    b_left        = std::max(0, current_known_pt.x - (int)(nullify_radius_));
    b_bottom      = std::min(im_res_.height - 1, current_known_pt.y + (int)(nullify_radius_));
    b_right       = std::min(im_res_.width - 1, current_known_pt.x + (int)(nullify_radius_));
    for (int x = b_left; x <= (b_right); x++) {
      for (int y = b_top; y <= (b_bottom); y++) {
        hough_space_maxima_[index2d(x, y)] = 0;
      }
    }
    maxima.push_back(current_known_pt);
  }
  return maxima;
}

void HT4DBlinkerTracker::generateMasks() {
  int     center = mask_width_ / 2;
  cv::Mat radius_box(mask_width_, mask_width_, CV_32F); //matrix with values corresponding to distance of each element from the center
  cv::Mat yaw_box(mask_width_, mask_width_, CV_32F);    //matrix with valuex corresponding to the polar angle of each element
  for (int x = 0; x < mask_width_; x++) {
    for (int y = 0; y < mask_width_; y++) {
      radius_box.at< float >(y, x) = sqrt((x - center) * (x - center) + (y - center) * (y - center));
      yaw_box.at< float >(y, x)    = atan2((y - center), (x - center));
    }
  }
  radius_box.at<float>(center,center)=1;

  std::vector< int > yaw_col, pitch_col; // arrays corresponding to a single column of masks in the Hough spaces of X-Y-Yaw and X-Y-Pitch. These will be permutated to form masks for 4D Hough space of X-Y-Yaw-Pitch
  for (int i = 0; i < mem_steps_; i++) { // iterate over the length of the accumulator
    hybrid_masks_.push_back(std::vector< cv::Point3i >()); // each "age" of a point in terms of image frames to the past has its own mask (set of positions which are incremented in the Hough voting). When applied, these are merely shifted to the corresponding X-Y position of each input point
    for (int x = 0; x < mask_width_; x++) { for (int y = 0; y < mask_width_; y++) { //iterate over X-Y positions of the maximum allowed size of the masks - each column of the 4D mask will be generted separately
      pitch_col.clear();
      yaw_col.clear();
      for (int j = 0; j < pitch_steps_; j++) { //check for each pitch step in the Hough space resolution to decide if this element of the pitch mask should be added
        double r_center = (1.0 / tan(pitch_vals_[j])) * i;
        if ((ceil(radius_box.at< float >(y, x)) >= (r_center-1)) && (floor(radius_box.at< float >(y, x)) <= (r_center+1))) { //add element to the pitch mask if they correspond to the range of "pitch angles" for the current layer. Adds overlaps in "layers" (input point ages) are enforced, to ensure that close votes have some consensus
          pitch_col.push_back(j);
        }
      }
      int sR = 1;
      for (int j = 0; j < yaw_steps_; j++) { //check for each yaw step in the Hough space resolution to decide if this element of the yaw mask should be added
        if (radius_box.at< float >(y, x) < (i * max_pixel_shift_)) { // decay - the "yaw" of significantly shifted points should not affect the yaw consensus of the current point
          bool spread_test=false;
          for (int k =-sR; k<=sR; k++){ for (int l =-sR; l<=sR; l++){ // expand the yaw layer of the mask by dilation of the center with a square of the radius sR. This is to generate larger overlaps between layers and thus to enforce consensus of close votes
            if ((((x+l) == center) && ((y+k) == center))){
              spread_test = true;
              break;
            }
            if (spread_test) break;
          } }
          if (spread_test  || (fabs(angDiff(yaw_box.at< float >(y, x), yaw_vals_[j])) < yaw_div_*0.75)) // add elements to the yaw mask if they correspond to the range of "yaw angles" for the current layer
            yaw_col.push_back(j);
        }
      }

      //permutate the 3D masks to generate 4D masks
      for (auto& yp : yaw_col){ for (auto& pp : pitch_col){
        hybrid_masks_[i].push_back(cv::Point3i(x-center,y-center,indexYP(pp,yp))); //add new element to the mask for the 4D X-Y-Yaw-Pitch mask, corresponding to every pair of element from the "pitch and yaw masks"
      } }

    } }
  }
  return;
}

void HT4DBlinkerTracker::applyMasks( double i_weight_factor,bool i_constant_newer,int i_break_point) {
  int x, y, z, w;
  for (int t = 0; t < std::min((int)(accumulator_local_copy_.size()), mem_steps_); t++) { //iterate over the accumulator frames
    for (int j = 0; j < (int)(accumulator_local_copy_[t].size()); j++) { //iterate over the points in the current accumulator frame
      for (int m = 0; m < (int)(hybrid_masks_[t].size()); m++) { //iterate over the elements of the Hough space mask for the current frame "age"
        x = hybrid_masks_[t][m].x + accumulator_local_copy_[t][j].x;  // the absolute X coorinate of the mask element
        y = hybrid_masks_[t][m].y + accumulator_local_copy_[t][j].y;  // the absolute Y coorinate of the mask element
        z = hybrid_masks_[t][m].z;                                    // the permutated index representing a combination of Pitch and Yaw steps in the 4D Hough space

        //check for border breach
        if (x < 0)
          continue;
        if (y < 0)
          continue;
        if (x >= im_res_.width)
          continue;
        if (y >= im_res_.height)
          continue;

        if (i_weight_factor < 0.001)
          hough_space_[index3d(x, y, z)]++; //merely increment the element
        else
          hough_space_[index3d(x, y, z)] += ((i_weight_factor * (i_constant_newer?std::min((mem_steps_ - t),mem_steps_-i_break_point):std::max((mem_steps_ - t),mem_steps_-i_break_point)) + mem_steps_) * scaling_factor_); //increase element value with weighting
        touched_matrix_[index2d(x, y)] = 255; //mark X-Y elements in the helper matrix for faster nullification before next processing iteration
      }
    }
  }
}

void HT4DBlinkerTracker::flattenTo2D() {
  int thickness = yaw_steps_*pitch_steps_;
  unsigned int temp_pos;
  unsigned int temp_max;
  unsigned int index;
  for (int y = 0; y < im_res_.height; y++) { for (int x = 0; x < im_res_.width; x++) { //iterate over the X-Y image coordinates
    if (touched_matrix_[index2d(x, y)] == 0) //save time on coordinates where no mask element has been applied
      continue;

    temp_max = 0;
    temp_pos = 0;
    index = index3d(x, y, 0);
    for (int j = 0; j < thickness; j++) { //iterate over the joined Yaw-Pitch dimension of the Hough space
      if (hough_space_[index] > temp_max) { //find maximum value and index in the given X-Y position
        temp_max = hough_space_[index];
        temp_pos = j;
      }
      index+=im_area_;
    }

    hough_space_maxima_[index2d(x, y)]      = temp_max; //assign the maximum value to this 2D matrix 
    index_matrix_.at< unsigned char >(y, x) = temp_pos; //assign the index of the maximum to this 2D matrix 
  } }
}

void HT4DBlinkerTracker::cleanTouched() {
  unsigned int index;
  for (int i = 0; i < im_res_.height; i++) {
    for (int j = 0; j < im_res_.width; j++) {
      if (touched_matrix_[index2d(j, i)] == 255) {
        index = index3d(j, i, 0);
        for (int k = 0; k < total_steps_; k++) {
          if (hough_space_[index] != 0)
            hough_space_[index] = 0;
          index+=im_area_;
        }

        hough_space_maxima_[index2d(j, i)] = 0;
        touched_matrix_[index2d(j, i)] = 0;
      }
    }
  }
}

void HT4DBlinkerTracker::projectAccumulatorToHT() {
  cleanTouched();
  applyMasks( WEIGHT_FACTOR, CONSTANT_NEWER, 0);
  flattenTo2D();

  if (vis_debug_) {
    cv::Mat viewer_A = getCvMat(hough_space_maxima_,hough_thresh_*4);
    cv::Mat viewer_B = index_matrix_*(255.0/(double)(pitch_steps_*yaw_steps_));

    cv::hconcat(viewer_A, viewer_B, visualization_);
  }
  return;
}

std::vector< cv::Point > HT4DBlinkerTracker::findHoughPeaks(int peak_count) {
  std::vector< cv::Point > peaks;
  int             curr_max;
  cv::Point       curr_max_pos;
  bool store_current;
  for (int i = 0; i < peak_count; i++) { //repeat for the number of peaks that is expected to appear
    store_current = false;
    curr_max = 0;
    for (int y = 0; y < im_res_.height; y++) { for (int x = 0; x < im_res_.width; x++) { //iterate over X-Y image positions
      if (touched_matrix_[index2d(x, y)] == 0) //save time on positions that have not been affected by mask application
        continue;

      if (hough_space_maxima_[index2d(x,y)] > (unsigned int)curr_max) { //find position with the highest value of the Hough space maximum
        curr_max    = hough_space_maxima_[index2d(x,y)];
        curr_max_pos = cv::Point(x, y);
        store_current = true;
      }
    } }
    if (hough_space_maxima_[index2d(curr_max_pos.x,curr_max_pos.y)] < hough_thresh_) { //stop if the highest remaining value is below threshold
      store_current = false;
      if (debug_)
        std::cout << "Point " << curr_max_pos << " with value of " <<hough_space_maxima_[index2d(curr_max_pos.x,curr_max_pos.y)] <<" Failed threshold test. Threshold is " << hough_thresh_ << ". Breaking." << std::endl;
      break;
    }
    /* if (!miniFast(curr_max_pos.x,curr_max_pos.y, hough_thresh_/4)) { //check if the position with the retrieved maximum is a concentrated peak */
    /*   store_current = false; */
    /*   if (debug_) */
    /*     std::cout << "Point " << curr_max_pos << " Failed FAST test." << std::endl; */
    /* } */

    //nullify elements around the retrieved Hough peak - the next pass should find the next highest peak, corresponing to another origin point
    int b_top, b_left, b_bottom, b_right;
    b_top    = std::max(0, curr_max_pos.y - (int)(nullify_radius_));
    b_left   = std::max(0, curr_max_pos.x - (int)(nullify_radius_));
    b_bottom = std::min(im_res_.height - 1, curr_max_pos.y + (int)(nullify_radius_));
    b_right  = std::min(im_res_.width - 1, curr_max_pos.x + (int)nullify_radius_);
    for (int x = b_left; x <= (b_right); x++) {
      for (int y = b_top; y <= (b_bottom); y++) {
        hough_space_maxima_[index2d(x, y)] = 0;
      }
    }
    if (store_current){
      peaks.push_back(curr_max_pos); //store the current peak
    }
  }
  return peaks;
}

cv::Point HT4DBlinkerTracker::findHoughPeakLocal(cv::Point expected_pos) {
  std::vector< cv::Point > peaks;
  cv::Point                curr_max_pos = expected_pos;
  int b_top, b_left, b_bottom, b_right;
  bool found = false;

  for (int r = 0; r <= ((int)nullify_radius_); r++) { //expanding square outline - look increasingly far away from the expected image position - further positions are less likely, so this saves processing time (note the breaks)
    b_top    = std::max(0, expected_pos.y - (int)(r));
    b_left   = std::max(0, expected_pos.x - (int)(r));
    b_bottom = std::min(im_res_.height - 1, expected_pos.y + (int)r);
    b_right  = std::min(im_res_.width - 1, expected_pos.x + (int)r);

    //check in the square outline with size dependent on r
    for (int y = b_top; y <= (b_bottom); y+=((r==0)?1:(b_bottom-b_top))){ //top and bottom lines of square outline
      for (int x = b_left; x <= (b_right); x++) {
        if (miniFast(x,y, 0)){ //check for peak
          found = true;
          curr_max_pos = cv::Point(x,y);
          break;
        }
      }
      if(found)
        break;
    }
    if(found)
      break;
    for (int x = b_left; x <= (b_right); x+=((r==0)?1:(b_right-b_left))) { //left and right lines of square outline
      for (int y = b_top+1; y <= b_bottom-1; y++){
        if (miniFast(x,y, 0)){ //check for peak
          found = true;
          curr_max_pos = cv::Point(x,y);
          break;
        }
      }
      if(found)
        break;
    }
    if(found)
      break;
  }
  if (debug_)
    std::cout << "Finding for visible: Scaling factor: " << scaling_factor_ << " Thresh: " << hough_thresh_ << " Curr. Peak: " << hough_space_maxima_[index2d(curr_max_pos.x,curr_max_pos.y)] << std::endl;
  return curr_max_pos;
}


double HT4DBlinkerTracker::retrieveFreqency(cv::Point origin_point, double &avg_yaw, double &avg_pitch) {
  //get rough "image pitch" and "image yaw" based on the maxima index in the origin point X-Y cooridnate of the Hough space
  unsigned char init_index = index_matrix_.at< unsigned char >(origin_point);
  unsigned char pitch_index = getPitchIndex(init_index);
  unsigned char yaw_index = getYawIndex(init_index);
  if (debug_){
    std::cout << "Initial pitch, yaw: estimate: [" << pitch_vals_[pitch_index]*(180/M_PI) <<  ", " <<  yaw_vals_[yaw_index]*(180/M_PI) << "] deg" << std::endl;
  }
  int                      step_count = std::min((int)(accumulator_local_copy_.size()), mem_steps_); //do not iterate over the accumulator futher than to the first inserted frame (for initial states when the number of inserted frames is less than mem_steps_)
  double                   rad_expectec_max, rad_expected_min, yaw_expected, curr_point_radius, curr_point_yaw;
  double avg_pitch_cot;
  int curr_point_max_dim, curr_point_radius_round;
  std::vector< cv::Point > positive_point_accum;
  std::vector< cv::Point > positive_point_accum_pitch;
  std::vector<double>      pitch_cot_accum;
  cv::Point                curr_point, curr_point_centerd;
  std::vector< int >       positive_count_accum = std::vector< int >(accumulator_local_copy_.size(), 0); //this represents the binary blinking signal of the presumed marker (0 - off, otherwise - on)
  for (int t = 0; t < step_count; t++) { //iterate over the accumulator frames
    rad_expected_min        = floor(cot_set_min_[pitch_index] * t)-1;
    rad_expectec_max        = ceil(cot_set_max_[pitch_index] * t)+1;
    yaw_expected           = yaw_vals_[yaw_index]-M_PI;
    positive_count_accum[t] = 0;
    for (int k = 0; k < (int)(accumulator_local_copy_[t].size()); k++) { //iterate over the points in the current accumulator frame
      curr_point         = accumulator_local_copy_[t][k];
      curr_point_centerd = curr_point - origin_point;
      curr_point_radius   = cv::norm(curr_point_centerd);
      curr_point_radius_round   = round(curr_point_radius);
      curr_point_max_dim = std::max(curr_point_centerd.x,curr_point_centerd.y);

      curr_point_yaw = atan2(curr_point_centerd.y, curr_point_centerd.x);

      if (curr_point_radius_round >= rad_expected_min){ if (curr_point_radius_round <= rad_expectec_max) { //select points in the expected pitch range (by comparing with the expected range of distances from the origin point)
          if ((fabs(angDiff(curr_point_yaw, yaw_expected)) <= (yaw_div_)) || (curr_point_max_dim <= 4)) { //select points in the expected yaw range or points close enough to the origin point for yaw to be considered meaningless 
            //store pitch and yaw of selected points expressed in two coordinates for easy averaging
            positive_point_accum.push_back(curr_point_centerd);
            positive_point_accum_pitch.push_back(cv::Point(curr_point_radius, t));
            if (t>0)
              pitch_cot_accum.push_back(curr_point_radius/((double)t));
            else
              pitch_cot_accum.push_back(curr_point_radius/(1.0));
            positive_count_accum[t]++;
          }
        } }
      /* if (debug_){ */
      if (false){
        if ((curr_point_radius_round < rad_expected_min) || (curr_point_radius_round > rad_expectec_max))
          std::cout << "curr_point_radius: " << curr_point_radius_round << ", t " << t << ":" << k <<" failed vs. [" << rad_expected_min<< "," <<rad_expectec_max << "]"  << std::endl;
        else
          std::cout << "curr_point_radius: " << curr_point_radius_round << ", t " << t << ":" << k <<" passed vs. [" << rad_expected_min<< "," <<rad_expectec_max << "]"  << std::endl;

        if ( ((fabs(angDiff(curr_point_yaw, yaw_expected)) > (yaw_div_)) && (curr_point_max_dim > 4)) )
          std::cout << "curr_point_yaw: " << curr_point_yaw << ", t " << t << ":" << k <<" failed vs. [" << yaw_expected<< "] by "  << angDiff(curr_point_yaw, yaw_expected) << " vs " << yaw_div_ << std::endl;
        else
          std::cout << "curr_point_yaw: " << curr_point_yaw << ", t " << t << ":" << k <<" passed vs. [" << yaw_expected<< "] by "  << angDiff(curr_point_yaw, yaw_expected) << " vs " << yaw_div_ << std::endl;
      }
    }
  }
  if (positive_point_accum.size() == 0) { //if no points were collected around the estimated trajectory, return severe error code - this should never happen
    return -666.0;
  }

  if (debug_){
    std::cout << "Accumulated:" << std::endl;
    for (int i = 0; i < (int)(positive_count_accum.size()); i++) {
      std::cout << positive_count_accum[i];
    }
    std::cout << std::endl;
  }

  //get averages for more precise trajectory estimates - the original estimates were quantized by the Hough space
  avg_yaw         = angMeanXY(positive_point_accum);
  avg_pitch       = angMeanXY(positive_point_accum_pitch);
  avg_pitch_cot   = accumulate(pitch_cot_accum.begin(), pitch_cot_accum.end(), 0.0)/pitch_cot_accum.size(); 
  std::vector< bool > correct = std::vector< bool >(positive_point_accum.size(), true);
  for (int u = 0; u < (int)(positive_point_accum.size()); u++) { //iterate over the previously selected points
    cv::Point exp_pt(cos(avg_yaw)*avg_pitch_cot*positive_point_accum_pitch[u].y, sin(avg_yaw)*avg_pitch_cot*positive_point_accum_pitch[u].y);
    if (floor(cv::norm(exp_pt-positive_point_accum[u])) > (reasonable_radius_)) { //mark points that do not comply with the new trajectory as outliers
      if (debug_){
        std::cout << "Culling" << std::endl;
        std::cout << "avg_pitch_cot: " << avg_pitch_cot << " avg_yaw " <<  avg_yaw << std::endl;
        std::cout << "pitchCotSum: " << accumulate(pitch_cot_accum.begin(), pitch_cot_accum.end(), 0.0)<< " pitchCotSize " <<  pitch_cot_accum.size() << std::endl;
        std::cout << "diff: " << exp_pt << " vs " <<  positive_point_accum[u] << std::endl;
      }
      correct[u] = false;
    }
  }
  int o = 0;
  for (int u = 0; u < (int)(correct.size()); u++) { //remove the marked outlier points
    if (!correct[u]) {
      positive_count_accum[positive_point_accum_pitch[o].y]--;
      positive_point_accum.erase(positive_point_accum.begin() + o);
      positive_point_accum_pitch.erase(positive_point_accum_pitch.begin() + o);
      o--;
    }
    o++;
  }

  //recalculate averages with the cleaned up point set to suppres the influence of outliers on the estimated point trajectory line
  avg_yaw   = angMeanXY(positive_point_accum);
  avg_pitch = angMeanXY(positive_point_accum_pitch);

  if (debug_){
    std::cout << "After culling" << std::endl;
    for (int i = 0; i < (int)(positive_count_accum.size()); i++) {
      std::cout << positive_count_accum[i];
    }
    std::cout << std::endl;
  }

  //retrieve frequency (or detect incorrect signal) using a state machine pass over the retrieved signal
  bool   state                  = false;
  bool   prev_state             = state;
  bool   down_step              = false;
  int    last_down_step_index   = 0;
  bool   up_step                = false;
  int    last_up_step_index     = 0;
  double period;
  double up_dur, down_dur;
  double max_period = 0;
  double min_period = mem_steps_;
  int    cnt_period = 0;
  int    sum_period = 0;
  for (int t = 0; t < (int)(accumulator_local_copy_.size()); t++) { //iterate over the accumulator frames
    if (positive_count_accum[t] > 0) //set current value of the signal based on presence of selected points in the current accumulator frame
      state = true;
    else
      state = false;

    if (!state && prev_state) { //falling step
      up_dur = (t-last_up_step_index);
      if (down_step) {
        period            = (t - last_down_step_index);
        if (period < min_period)
          min_period = period;
        if (period > max_period)
          max_period = period;
        last_down_step_index = t;
        sum_period         = sum_period + period;
        cnt_period = cnt_period + 1;
      }
      if (!down_step) { //never encountered falling step
        last_down_step_index = t;
        down_step          = true;
      } 
    }
    if (state && !prev_state && (t > 0)) { //rising step (accounting for the initial state)
      down_dur = (t-last_down_step_index);
      if (up_step) {
        period          = (t - last_up_step_index);
        if (period < min_period)
          min_period = period;
        if (period > max_period)
          max_period = period;
        last_up_step_index = t;
        sum_period       = sum_period + period;
        cnt_period = cnt_period + 1;
      }
      if (!up_step) { //never encountered rising step
        last_up_step_index = t;
        up_step          = true;
      }
    }
    prev_state = state;
  }

  double avg_period;

  if (cnt_period == 0){
    if (debug_){
      std::cout << "Not one whole period retrieved, returning;" <<std::endl;
    }
    return -1;
  } else {
    avg_period = (double)(sum_period) / (double)cnt_period;
  }

  if ((max_period - min_period) > ceil(avg_period/2)){
    if (debug_)
      std::cout << "Spread too wide: "<<max_period-min_period<<" compared to average of " << avg_period <<", returning" <<std::endl;
    return -3;
  }

  if ((avg_period * ((double)(cnt_period+1)/2.0) ) < ( mem_steps_ - (1.5*avg_period))){
    if (debug_){
      std::cout << "Not enough periods retrieved: " << cnt_period << " for " << avg_period <<" on average; returning" <<std::endl;
    }
    return -4;
  }
  if ((cnt_period == 1) && (fabs(up_dur-down_dur)>(avg_period/2))){
    if (debug_){
      std::cout << "Long period with uneven phases: "<< up_dur-down_dur <<" for " << avg_period <<" on average; returning" <<std::endl;
    }
    return -5;
  }


  if (debug_){
    std::cout << "Frequency: " << (double)framerate_ / avg_period << std::endl;
  }
  return (double)framerate_ / avg_period;
}

<<<<<<< HEAD
/* double HT4DBlinkerTracker::retrieveSignalID(cv::Point origin_point, double &avg_yaw, double &avg_pitch) { */
/*   //get rough "image pitch" and "image yaw" based on the maxima index in the origin point X-Y cooridnate of the Hough space */
/*   unsigned char init_index = index_matrix_.at< unsigned char >(origin_point); */
/*   unsigned char pitch_index = getPitchIndex(init_index); */
/*   unsigned char yaw_index = getYawIndex(init_index); */
/*   if (debug_){ */
/*     std::cout << "Initial pitch, yaw: estimate: [" << pitch_vals_[pitch_index]*(180/M_PI) <<  ", " <<  yaw_vals_[yaw_index]*(180/M_PI) << "] deg" << std::endl; */
/*   } */
/*   int                      step_count = std::min((int)(accumulator_local_copy_.size()), mem_steps_); //do not iterate over the accumulator futher than to the first inserted frame (for initial states when the number of inserted frames is less than mem_steps_) */
/*   double                   rad_expectec_max, rad_expected_min, yaw_expected, curr_point_radius, curr_point_yaw; */
/*   double avg_pitch_cot; */
/*   int curr_point_max_dim, curr_point_radius_round; */
/*   std::vector< cv::Point > positive_point_accum; */
/*   std::vector< cv::Point > positive_point_accum_pitch; */
/*   std::vector<double>      pitch_cot_accum; */
/*   cv::Point                curr_point, curr_point_centerd; */
/*   std::vector< int >       positive_count_accum = std::vector< int >(accumulator_local_copy_.size(), 0); //this represents the binary blinking signal of the presumed marker (0 - off, otherwise - on) */
/*   for (int t = 0; t < step_count; t++) { //iterate over the accumulator frames */
/*     rad_expected_min        = floor(cot_set_min_[pitch_index] * t)-1; */
/*     rad_expectec_max        = ceil(cot_set_max_[pitch_index] * t)+1; */
/*     yaw_expected           = yaw_vals_[yaw_index]-M_PI; */
/*     positive_count_accum[t] = 0; */
/*     for (int k = 0; k < (int)(accumulator_local_copy_[t].size()); k++) { //iterate over the points in the current accumulator frame */
/*       curr_point         = accumulator_local_copy_[t][k]; */
/*       curr_point_centerd = curr_point - origin_point; */
/*       curr_point_radius   = cv::norm(curr_point_centerd); */
/*       curr_point_radius_round   = round(curr_point_radius); */
/*       curr_point_max_dim = std::max(curr_point_centerd.x,curr_point_centerd.y); */

/*       curr_point_yaw = atan2(curr_point_centerd.y, curr_point_centerd.x); */

/*       if (curr_point_radius_round >= rad_expected_min){ if (curr_point_radius_round <= rad_expectec_max) { //select points in the expected pitch range (by comparing with the expected range of distances from the origin point) */
/*           if ((fabs(angDiff(curr_point_yaw, yaw_expected)) <= (yaw_div_)) || (curr_point_max_dim <= 4)) { //select points in the expected yaw range or points close enough to the origin point for yaw to be considered meaningless */ 
/*             //store pitch and yaw of selected points expressed in two coordinates for easy averaging */
/*             positive_point_accum.push_back(curr_point_centerd); */
/*             positive_point_accum_pitch.push_back(cv::Point(curr_point_radius, t)); */
/*             if (t>0) */
/*               pitch_cot_accum.push_back(curr_point_radius/((double)t)); */
/*             else */
/*               pitch_cot_accum.push_back(curr_point_radius/(1.0)); */
/*             positive_count_accum[t]++; */
/*           } */
/*         } } */
/*       if (debug_){ */
/*         if ((curr_point_radius_round < rad_expected_min) || (curr_point_radius_round > rad_expectec_max)) */
/*           std::cout << "curr_point_radius: " << curr_point_radius_round << ", t " << t << ":" << k <<" failed vs. [" << rad_expected_min<< "," <<rad_expectec_max << "]"  << std::endl; */
/*         else */
/*           std::cout << "curr_point_radius: " << curr_point_radius_round << ", t " << t << ":" << k <<" passed vs. [" << rad_expected_min<< "," <<rad_expectec_max << "]"  << std::endl; */

/*         if ( ((fabs(angDiff(curr_point_yaw, yaw_expected)) > (yaw_div_)) && (curr_point_max_dim > 4)) ) */
/*           std::cout << "curr_point_yaw: " << curr_point_yaw << ", t " << t << ":" << k <<" failed vs. [" << yaw_expected<< "] by "  << angDiff(curr_point_yaw, yaw_expected) << " vs " << yaw_div_ << std::endl; */
/*         else */
/*           std::cout << "curr_point_yaw: " << curr_point_yaw << ", t " << t << ":" << k <<" passed vs. [" << yaw_expected<< "] by "  << angDiff(curr_point_yaw, yaw_expected) << " vs " << yaw_div_ << std::endl; */
/*       } */
/*     } */
/*   } */
/*   if (positive_point_accum.size() == 0) { //if no points were collected around the estimated trajectory, return severe error code - this should never happen */
/*     return -666.0; */
/*   } */

/*   if (debug_){ */
/*     std::cout << "Accumulated:" << std::endl; */
/*     for (int i = 0; i < (int)(positive_count_accum.size()); i++) { */
/*       std::cout << positive_count_accum[i]; */
/*     } */
/*     std::cout << std::endl; */
/*   } */

/*   //get averages for more precise trajectory estimates - the original estimates were quantized by the Hough space */
/*   avg_yaw         = angMeanXY(positive_point_accum); */
/*   avg_pitch       = angMeanXY(positive_point_accum_pitch); */
/*   avg_pitch_cot   = accumulate(pitch_cot_accum.begin(), pitch_cot_accum.end(), 0.0)/pitch_cot_accum.size(); */ 
/*   std::vector< bool > correct = std::vector< bool >(positive_point_accum.size(), true); */
/*   for (int u = 0; u < (int)(positive_point_accum.size()); u++) { //iterate over the previously selected points */
/*     cv::Point exp_pt(cos(avg_yaw)*avg_pitch_cot*positive_point_accum_pitch[u].y, sin(avg_yaw)*avg_pitch_cot*positive_point_accum_pitch[u].y); */
/*     if (floor(cv::norm(exp_pt-positive_point_accum[u])) > (reasonable_radius_)) { //mark points that do not comply with the new trajectory as outliers */
/*       if (debug_){ */
/*         std::cout << "Culling" << std::endl; */
/*         std::cout << "avg_pitch_cot: " << avg_pitch_cot << " avg_yaw " <<  avg_yaw << std::endl; */
/*         std::cout << "pitchCotSum: " << accumulate(pitch_cot_accum.begin(), pitch_cot_accum.end(), 0.0)<< " pitchCotSize " <<  pitch_cot_accum.size() << std::endl; */
/*         std::cout << "diff: " << exp_pt << " vs " <<  positive_point_accum[u] << std::endl; */
/*       } */
/*       correct[u] = false; */
/*     } */
/*   } */
/*   int o = 0; */
/*   for (int u = 0; u < (int)(correct.size()); u++) { //remove the marked outlier points */
/*     if (!correct[u]) { */
/*       positive_count_accum[positive_point_accum_pitch[o].y]--; */
/*       positive_point_accum.erase(positive_point_accum.begin() + o); */
/*       positive_point_accum_pitch.erase(positive_point_accum_pitch.begin() + o); */
/*       o--; */
/*     } */
/*     o++; */
/*   } */

/*   //recalculate averages with the cleaned up point set to suppres the influence of outliers on the estimated point trajectory line */
/*   avg_yaw   = angMeanXY(positive_point_accum); */
/*   avg_pitch = angMeanXY(positive_point_accum_pitch); */

/*   if (debug_){ */
/*     std::cout << "After culling" << std::endl; */
/*     for (int i = 0; i < (int)(positive_count_accum.size()); i++) { */
/*       std::cout << positive_count_accum[i]; */
/*     } */
/*     std::cout << std::endl; */
/*   } */

/*   //retrieve frequency (or detect incorrect signal) using a state machine pass over the retrieved signal */
/*   bool   state                  = false; */
/*   bool   prev_state             = state; */
/*   bool   down_step              = false; */
/*   int    last_down_step_index   = 0; */
/*   bool   up_step                = false; */
/*   int    last_up_step_index     = 0; */
/*   double period; */
/*   double up_dur, down_dur; */
/*   double max_period = 0; */
/*   double min_period = mem_steps_; */
/*   int    cnt_period = 0; */
/*   int    sum_period = 0; */
/*   for (int t = 0; t < (int)(accumulator_local_copy_.size()); t++) { //iterate over the accumulator frames */
/*     if (positive_count_accum[t] > 0) //set current value of the signal based on presence of selected points in the current accumulator frame */
/*       state = true; */
/*     else */
/*       state = false; */

/*     if (!state && prev_state) { //falling step */
/*       up_dur = (t-last_up_step_index); */
/*       if (down_step) { */
/*         period            = (t - last_down_step_index); */
/*         if (period < min_period) */
/*           min_period = period; */
/*         if (period > max_period) */
/*           max_period = period; */
/*         last_down_step_index = t; */
/*         sum_period         = sum_period + period; */
/*         cnt_period = cnt_period + 1; */
/*       } */
/*       if (!down_step) { //never encountered falling step */
/*         last_down_step_index = t; */
/*         down_step          = true; */
/*       } */ 
/*     } */
/*     if (state && !prev_state && (t > 0)) { //rising step (accounting for the initial state) */
/*       down_dur = (t-last_down_step_index); */
/*       if (up_step) { */
/*         period          = (t - last_up_step_index); */
/*         if (period < min_period) */
/*           min_period = period; */
/*         if (period > max_period) */
/*           max_period = period; */
/*         last_up_step_index = t; */
/*         sum_period       = sum_period + period; */
/*         cnt_period = cnt_period + 1; */
/*       } */
/*       if (!up_step) { //never encountered rising step */
/*         last_up_step_index = t; */
/*         up_step          = true; */
/*       } */
/*     } */
/*     prev_state = state; */
/*   } */

/*   double avg_period; */

/*   if (cnt_period == 0){ */
/*     if (debug_){ */
/*       std::cout << "Not one whole period retrieved, returning;" <<std::endl; */
/*     } */
/*     return -1; */
/*   } else { */
/*     avg_period = (double)(sum_period) / (double)cnt_period; */
/*   } */

/*   if ((max_period - min_period) > ceil(avg_period/2)){ */
/*     if (debug_) */
/*       std::cout << "Spread too wide: "<<max_period-min_period<<" compared to average of " << avg_period <<", returning" <<std::endl; */
/*     return -3; */
/*   } */

/*   if ((avg_period * ((double)(cnt_period+1)/2.0) ) < ( mem_steps_ - (1.5*avg_period))){ */
/*     if (debug_){ */
/*       std::cout << "Not enough periods retrieved: "<< cnt_period <<" for " << avg_period <<" on average; returning" <<std::endl; */
/*     } */
/*     return -4; */
/*   } */
/*   if ((cnt_period == 1) && (fabs(up_dur-down_dur)>(avg_period/2))){ */
/*     if (debug_){ */
/*       std::cout << "Long period with uneven phases: "<< up_dur-down_dur <<" for " << avg_period <<" on average; returning" <<std::endl; */
/*     } */
/*     return -5; */
/*   } */


/*   if (debug_){ */
/*     std::cout << "Frequency: " << (double)framerate_ / avg_period << std::endl; */
/*   } */
/*   return (double)framerate_ / avg_period; */
/* } */
=======
int HT4DBlinkerTracker::retrieveSignalID(cv::Point origin_point, double &avg_yaw, double &avg_pitch, std::vector<bool> &blink_signal) {
  blink_signal = retrieveSignalSequence(origin_point, avg_yaw, avg_pitch);

  int ret_id = matcher_->matchSignal(blink_signal);
  if (debug_)
    std::cout << "Signal ID is: " << ret_id << std::endl;
  return  ret_id;

  /* //retrieve frequency (or detect incorrect signal) using a state machine pass over the retrieved signal */
  /* bool   state                  = false; */
  /* bool   prev_state             = state; */
  /* bool   down_step              = false; */
  /* int    last_down_step_index   = 0; */
  /* bool   up_step                = false; */
  /* int    last_up_step_index     = 0; */
  /* double period; */
  /* double up_dur, down_dur; */
  /* double max_period = 0; */
  /* double min_period = mem_steps_; */
  /* int    cnt_period = 0; */
  /* int    sum_period = 0; */
  /* for (int t = 0; t < (int)(accumulator_local_copy_.size()); t++) { //iterate over the accumulator frames */
  /*   if (positive_count_accum[t] > 0) //set current value of the signal based on presence of selected points in the current accumulator frame */
  /*     state = true; */
  /*   else */
  /*     state = false; */

  /*   if (!state && prev_state) { //falling step */
  /*     up_dur = (t-last_up_step_index); */
  /*     if (down_step) { */
  /*       period            = (t - last_down_step_index); */
  /*       if (period < min_period) */
  /*         min_period = period; */
  /*       if (period > max_period) */
  /*         max_period = period; */
  /*       last_down_step_index = t; */
  /*       sum_period         = sum_period + period; */
  /*       cnt_period = cnt_period + 1; */
  /*     } */
  /*     if (!down_step) { //never encountered falling step */
  /*       last_down_step_index = t; */
  /*       down_step          = true; */
  /*     } */ 
  /*   } */
  /*   if (state && !prev_state && (t > 0)) { //rising step (accounting for the initial state) */
  /*     down_dur = (t-last_down_step_index); */
  /*     if (up_step) { */
  /*       period          = (t - last_up_step_index); */
  /*       if (period < min_period) */
  /*         min_period = period; */
  /*       if (period > max_period) */
  /*         max_period = period; */
  /*       last_up_step_index = t; */
  /*       sum_period       = sum_period + period; */
  /*       cnt_period = cnt_period + 1; */
  /*     } */
  /*     if (!up_step) { //never encountered rising step */
  /*       last_up_step_index = t; */
  /*       up_step          = true; */
  /*     } */
  /*   } */
  /*   prev_state = state; */
  /* } */

  /* double avg_period; */

  /* if (cnt_period == 0){ */
  /*   if (debug_){ */
  /*     std::cout << "Not one whole period retrieved, returning;" <<std::endl; */
  /*   } */
  /*   return -1; */
  /* } else { */
  /*   avg_period = (double)(sum_period) / (double)cnt_period; */
  /* } */

  /* if ((max_period - min_period) > ceil(avg_period/2)){ */
  /*   if (debug_) */
  /*     std::cout << "Spread too wide: "<<max_period-min_period<<" compared to average of " << avg_period <<", returning" <<std::endl; */
  /*   return -3; */
  /* } */

  /* if ((avg_period * ((double)(cnt_period+1)/2.0) ) < ( mem_steps_ - (1.5*avg_period))){ */
  /*   if (debug_){ */
  /*     std::cout << "Not enough periods retrieved: "<< cnt_period <<" for " << avg_period <<" on average; returning" <<std::endl; */
  /*   } */
  /*   return -4; */
  /* } */
  /* if ((cnt_period == 1) && (fabs(up_dur-down_dur)>(avg_period/2))){ */
  /*   if (debug_){ */
  /*     std::cout << "Long period with uneven phases: "<< up_dur-down_dur <<" for " << avg_period <<" on average; returning" <<std::endl; */
  /*   } */
  /*   return -5; */
  /* } */


  /* if (debug_){ */
  /*   std::cout << "Frequency: " << (double)framerate_ / avg_period << std::endl; */
  /* } */
  /* return (double)framerate_ / avg_period; */
}

std::vector<bool> HT4DBlinkerTracker::retrieveSignalSequence(cv::Point origin_point, double &avg_yaw, double &avg_pitch) {
  //get signal, as well as rough "image pitch" and "image yaw" based on the maxima index in the origin point X-Y cooridnate of the Hough space
  unsigned char init_index = index_matrix_.at< unsigned char >(origin_point);
  unsigned char pitch_index = getPitchIndex(init_index);
  unsigned char yaw_index = getYawIndex(init_index);
  if (debug_){
    std::cout << "Initial pitch, yaw: estimate: [" << pitch_vals_[pitch_index]*(180/M_PI) <<  ", " <<  yaw_vals_[yaw_index]*(180/M_PI) << "] deg" << std::endl;
  }
  int                      step_count = std::min((int)(accumulator_local_copy_.size()), mem_steps_); //do not iterate over the accumulator futher than to the first inserted frame (for initial states when the number of inserted frames is less than mem_steps_)
  double                   rad_expectec_max, rad_expected_min, yaw_expected, curr_point_radius, curr_point_yaw;
  double avg_pitch_cot;
  int curr_point_max_dim, curr_point_radius_round;
  std::vector< cv::Point > positive_point_accum;
  std::vector< cv::Point > positive_point_accum_pitch;
  std::vector<double>      pitch_cot_accum;
  cv::Point                curr_point, curr_point_centerd;
  std::vector< int >       positive_count_accum = std::vector< int >(accumulator_local_copy_.size(), 0); //this represents the binary blinking signal of the presumed marker (0 - off, otherwise - on)
  for (int t = 0; t < step_count; t++) { //iterate over the accumulator frames
    rad_expected_min        = floor(cot_set_min_[pitch_index] * t)-1;
    rad_expectec_max        = ceil(cot_set_max_[pitch_index] * t)+1;
    yaw_expected           = yaw_vals_[yaw_index]-M_PI;
    positive_count_accum[t] = 0;
    for (int k = 0; k < (int)(accumulator_local_copy_[t].size()); k++) { //iterate over the points in the current accumulator frame
      curr_point         = accumulator_local_copy_[t][k];
      curr_point_centerd = curr_point - origin_point;
      curr_point_radius   = cv::norm(curr_point_centerd);
      curr_point_radius_round   = round(curr_point_radius);
      curr_point_max_dim = std::max(curr_point_centerd.x,curr_point_centerd.y);

      curr_point_yaw = atan2(curr_point_centerd.y, curr_point_centerd.x);

      if (curr_point_radius_round >= rad_expected_min){ if (curr_point_radius_round <= rad_expectec_max) { //select points in the expected pitch range (by comparing with the expected range of distances from the origin point)
          if ((fabs(angDiff(curr_point_yaw, yaw_expected)) <= (yaw_div_)) || (curr_point_max_dim <= 4)) { //select points in the expected yaw range or points close enough to the origin point for yaw to be considered meaningless 
            //store pitch and yaw of selected points expressed in two coordinates for easy averaging
            positive_point_accum.push_back(curr_point_centerd);
            positive_point_accum_pitch.push_back(cv::Point(curr_point_radius, t));
            if (t>0)
              pitch_cot_accum.push_back(curr_point_radius/((double)t));
            else
              pitch_cot_accum.push_back(curr_point_radius/(1.0));
            positive_count_accum[t]++;
          }
        } }
      /* if (debug_){ */
      if (false){
        if ((curr_point_radius_round < rad_expected_min) || (curr_point_radius_round > rad_expectec_max))
          std::cout << "curr_point_radius: " << curr_point_radius_round << ", t " << t << ":" << k <<" failed vs. [" << rad_expected_min<< "," <<rad_expectec_max << "]"  << std::endl;
        else
          std::cout << "curr_point_radius: " << curr_point_radius_round << ", t " << t << ":" << k <<" passed vs. [" << rad_expected_min<< "," <<rad_expectec_max << "]"  << std::endl;

        if ( ((fabs(angDiff(curr_point_yaw, yaw_expected)) > (yaw_div_)) && (curr_point_max_dim > 4)) )
          std::cout << "curr_point_yaw: " << curr_point_yaw << ", t " << t << ":" << k <<" failed vs. [" << yaw_expected<< "] by "  << angDiff(curr_point_yaw, yaw_expected) << " vs " << yaw_div_ << std::endl;
        else
          std::cout << "curr_point_yaw: " << curr_point_yaw << ", t " << t << ":" << k <<" passed vs. [" << yaw_expected<< "] by "  << angDiff(curr_point_yaw, yaw_expected) << " vs " << yaw_div_ << std::endl;
      }
    }
  }
  if (positive_point_accum.size() == 0) { //if no points were collected around the estimated trajectory, return severe error code - this should never happen
    /* return -666; */
    std::cerr << "No markers were found around the estimated trajectory!" << std::endl;
    return std::vector<bool>();
  }

  if (debug_){
    std::cout << "Accumulated:" << std::endl;
    for (int i = 0; i < (int)(positive_count_accum.size()); i++) {
      std::cout << positive_count_accum[i];
    }
    std::cout << std::endl;
  }

  //get averages for more precise trajectory estimates - the original estimates were quantized by the Hough space
  avg_yaw         = angMeanXY(positive_point_accum);
  avg_pitch       = angMeanXY(positive_point_accum_pitch);
  avg_pitch_cot   = accumulate(pitch_cot_accum.begin(), pitch_cot_accum.end(), 0.0)/pitch_cot_accum.size(); 
  std::vector< bool > correct = std::vector< bool >(positive_point_accum.size(), true);
  for (int u = 0; u < (int)(positive_point_accum.size()); u++) { //iterate over the previously selected points
    cv::Point exp_pt(cos(avg_yaw)*avg_pitch_cot*positive_point_accum_pitch[u].y, sin(avg_yaw)*avg_pitch_cot*positive_point_accum_pitch[u].y);
    if (floor(cv::norm(exp_pt-positive_point_accum[u])) > (reasonable_radius_)) { //mark points that do not comply with the new trajectory as outliers
      if (debug_){
        std::cout << "Culling" << std::endl;
        std::cout << "avg_pitch_cot: " << avg_pitch_cot << " avg_yaw " <<  avg_yaw << std::endl;
        std::cout << "pitchCotSum: " << accumulate(pitch_cot_accum.begin(), pitch_cot_accum.end(), 0.0)<< " pitchCotSize " <<  pitch_cot_accum.size() << std::endl;
        std::cout << "diff: " << exp_pt << " vs " <<  positive_point_accum[u] << std::endl;
      }
      correct[u] = false;
    }
  }
  int o = 0;
  for (int u = 0; u < (int)(correct.size()); u++) { //remove the marked outlier points
    if (!correct[u]) {
      positive_count_accum[positive_point_accum_pitch[o].y]--;
      positive_point_accum.erase(positive_point_accum.begin() + o);
      positive_point_accum_pitch.erase(positive_point_accum_pitch.begin() + o);
      o--;
    }
    o++;
  }

  //recalculate averages with the cleaned up point set to suppres the influence of outliers on the estimated point trajectory line
  avg_yaw   = angMeanXY(positive_point_accum);
  avg_pitch = angMeanXY(positive_point_accum_pitch);

  if (debug_){
    std::cout << "After culling" << std::endl;
    for (int i = 0; i < (int)(positive_count_accum.size()); i++) {
      std::cout << positive_count_accum[i];
    }
    std::cout << std::endl;
  }

  std::vector<bool> output;
  /* for (auto& pos_count : positive_count_accum){ */
  for (auto it=positive_count_accum.rbegin(); it!=positive_count_accum.rend(); ++it){
    output.push_back(*it > 0);
  }
  return output;

}

>>>>>>> 5e15d853
cv::Mat HT4DBlinkerTracker::getCvMat(unsigned int *__restrict__ input, unsigned int threshold){
  cv::Mat output(im_res_,CV_8UC1);
  for (int i=0; i<im_res_.height; i++){
    for (int j=0; j<im_res_.width; j++){
      output.data[index2d(j,i)] = input[index2d(j,i)]*(255.0/threshold);
    } }
  return output;
}

cv::Mat HT4DBlinkerTracker::getVisualization(){
  return visualization_;
}

bool HT4DBlinkerTracker::miniFast(int x, int y, unsigned int thresh) {
  int border = (SMALLER_FAST?3:4);

  //check for potential breach of the image borders
  if (x<border)
    return false;
  if (y<border)
    return false;
  if (x>(im_res_.width-(border+1)))
    return false;
  if (y>(im_res_.height-(border+1)))
    return false;

  bool found_one_fit = false;
  int diff;
  for (int i = 0; i < (int)(fast_points_.size()); i++) { //iterate over the previously generated FAST-like sampling points
    diff = 
      (hough_space_maxima_[index2d(x, y)] - hough_space_maxima_[index2d(x + fast_points_[i].x, y + fast_points_[i].y)]);
    if (diff > (int)(thresh)){ //check for surrounding points that are not sufficiently different from the center
      found_one_fit = true;
    }
    else
      return false;
  }

  return found_one_fit;
}

void HT4DBlinkerTracker::initFast() {
  fast_points_.clear();

  if (SMALLER_FAST){

    fast_points_.push_back(cv::Point(0, -3));
    fast_points_.push_back(cv::Point(0, 3));
    fast_points_.push_back(cv::Point(3, 0));
    fast_points_.push_back(cv::Point(-3, 0));

    fast_points_.push_back(cv::Point(2, -2));
    fast_points_.push_back(cv::Point(-2, 2));
    fast_points_.push_back(cv::Point(-2, -2));
    fast_points_.push_back(cv::Point(2, 2));

    fast_points_.push_back(cv::Point(-1, -3));
    fast_points_.push_back(cv::Point(1, 3));
    fast_points_.push_back(cv::Point(3, -1));
    fast_points_.push_back(cv::Point(-3, 1));

    fast_points_.push_back(cv::Point(1, -3));
    fast_points_.push_back(cv::Point(-1, 3));
    fast_points_.push_back(cv::Point(3, 1));
    fast_points_.push_back(cv::Point(-3, -1));

  } else {

    fast_points_.push_back(cv::Point(0, -4));
    fast_points_.push_back(cv::Point(0, 4));
    fast_points_.push_back(cv::Point(4, 0));
    fast_points_.push_back(cv::Point(-4, 0));

    fast_points_.push_back(cv::Point(2, -3));
    fast_points_.push_back(cv::Point(-2, 3));
    fast_points_.push_back(cv::Point(-3, -2));
    fast_points_.push_back(cv::Point(3, 2));

    fast_points_.push_back(cv::Point(3, -2));
    fast_points_.push_back(cv::Point(-3, 2));
    fast_points_.push_back(cv::Point(-2, -3));
    fast_points_.push_back(cv::Point(2, 3));

    fast_points_.push_back(cv::Point(-1, -4));
    fast_points_.push_back(cv::Point(1, 4));
    fast_points_.push_back(cv::Point(4, -1));
    fast_points_.push_back(cv::Point(-4, 1));

    fast_points_.push_back(cv::Point(1, -4));
    fast_points_.push_back(cv::Point(-1, 4));
    fast_points_.push_back(cv::Point(4, 1));
    fast_points_.push_back(cv::Point(-4, -1));

  }
}<|MERGE_RESOLUTION|>--- conflicted
+++ resolved
@@ -227,12 +227,7 @@
   return pitch_averages_;
 }
 
-<<<<<<< HEAD
-std::vector< cv::Point3d > HT4DBlinkerTracker::getResults() {
-/* std::vector< std::pair<cv::Point2d,int> > HT4DBlinkerTracker::getResults() { */
-=======
 std::vector< std::pair<cv::Point2d,int> > HT4DBlinkerTracker::getResults() {
->>>>>>> 5e15d853
   if ((im_res_.width <= 0) || (im_res_.height <= 0)){
     if (debug_){
       std::cout << "Resolution was not yet set..." << std::endl;
@@ -289,16 +284,6 @@
   for (int i = 0; i < (int)(origin_pts.size()); i++) {
     if (debug_)
       std::cout << "Curr. orig. pt: " << origin_pts[i] << std::endl;
-<<<<<<< HEAD
-    double frequency, yawAvg, pitchAvg;
-    /* int signal_id; */
-    /* double yawAvg, pitchAvg; */
-    frequency = retrieveFreqency(origin_pts[i], yawAvg, pitchAvg);
-    /* signal_id = retrieveSignalID(origin_pts[i], yawAvg, pitchAvg); */
-    /* result.push_back(std::pair<cv::Point2d,int>(cv::Point3d(origin_pts_out[i].x, origin_pts_out[i].y), signal_id)); */
-    result.push_back(cv::Point3d(origin_pts_out[i].x, origin_pts_out[i].y, frequency));
-    frequencies_.push_back(frequency);
-=======
     std::vector<bool> blink_signal;
     int signal_id;
     double yawAvg, pitchAvg;
@@ -314,7 +299,6 @@
     std::cout << std::endl;
   }
 
->>>>>>> 5e15d853
     yaw_averages_.push_back(yawAvg);
     pitch_averages_.push_back(pitchAvg);
   }
@@ -786,208 +770,6 @@
   return (double)framerate_ / avg_period;
 }
 
-<<<<<<< HEAD
-/* double HT4DBlinkerTracker::retrieveSignalID(cv::Point origin_point, double &avg_yaw, double &avg_pitch) { */
-/*   //get rough "image pitch" and "image yaw" based on the maxima index in the origin point X-Y cooridnate of the Hough space */
-/*   unsigned char init_index = index_matrix_.at< unsigned char >(origin_point); */
-/*   unsigned char pitch_index = getPitchIndex(init_index); */
-/*   unsigned char yaw_index = getYawIndex(init_index); */
-/*   if (debug_){ */
-/*     std::cout << "Initial pitch, yaw: estimate: [" << pitch_vals_[pitch_index]*(180/M_PI) <<  ", " <<  yaw_vals_[yaw_index]*(180/M_PI) << "] deg" << std::endl; */
-/*   } */
-/*   int                      step_count = std::min((int)(accumulator_local_copy_.size()), mem_steps_); //do not iterate over the accumulator futher than to the first inserted frame (for initial states when the number of inserted frames is less than mem_steps_) */
-/*   double                   rad_expectec_max, rad_expected_min, yaw_expected, curr_point_radius, curr_point_yaw; */
-/*   double avg_pitch_cot; */
-/*   int curr_point_max_dim, curr_point_radius_round; */
-/*   std::vector< cv::Point > positive_point_accum; */
-/*   std::vector< cv::Point > positive_point_accum_pitch; */
-/*   std::vector<double>      pitch_cot_accum; */
-/*   cv::Point                curr_point, curr_point_centerd; */
-/*   std::vector< int >       positive_count_accum = std::vector< int >(accumulator_local_copy_.size(), 0); //this represents the binary blinking signal of the presumed marker (0 - off, otherwise - on) */
-/*   for (int t = 0; t < step_count; t++) { //iterate over the accumulator frames */
-/*     rad_expected_min        = floor(cot_set_min_[pitch_index] * t)-1; */
-/*     rad_expectec_max        = ceil(cot_set_max_[pitch_index] * t)+1; */
-/*     yaw_expected           = yaw_vals_[yaw_index]-M_PI; */
-/*     positive_count_accum[t] = 0; */
-/*     for (int k = 0; k < (int)(accumulator_local_copy_[t].size()); k++) { //iterate over the points in the current accumulator frame */
-/*       curr_point         = accumulator_local_copy_[t][k]; */
-/*       curr_point_centerd = curr_point - origin_point; */
-/*       curr_point_radius   = cv::norm(curr_point_centerd); */
-/*       curr_point_radius_round   = round(curr_point_radius); */
-/*       curr_point_max_dim = std::max(curr_point_centerd.x,curr_point_centerd.y); */
-
-/*       curr_point_yaw = atan2(curr_point_centerd.y, curr_point_centerd.x); */
-
-/*       if (curr_point_radius_round >= rad_expected_min){ if (curr_point_radius_round <= rad_expectec_max) { //select points in the expected pitch range (by comparing with the expected range of distances from the origin point) */
-/*           if ((fabs(angDiff(curr_point_yaw, yaw_expected)) <= (yaw_div_)) || (curr_point_max_dim <= 4)) { //select points in the expected yaw range or points close enough to the origin point for yaw to be considered meaningless */ 
-/*             //store pitch and yaw of selected points expressed in two coordinates for easy averaging */
-/*             positive_point_accum.push_back(curr_point_centerd); */
-/*             positive_point_accum_pitch.push_back(cv::Point(curr_point_radius, t)); */
-/*             if (t>0) */
-/*               pitch_cot_accum.push_back(curr_point_radius/((double)t)); */
-/*             else */
-/*               pitch_cot_accum.push_back(curr_point_radius/(1.0)); */
-/*             positive_count_accum[t]++; */
-/*           } */
-/*         } } */
-/*       if (debug_){ */
-/*         if ((curr_point_radius_round < rad_expected_min) || (curr_point_radius_round > rad_expectec_max)) */
-/*           std::cout << "curr_point_radius: " << curr_point_radius_round << ", t " << t << ":" << k <<" failed vs. [" << rad_expected_min<< "," <<rad_expectec_max << "]"  << std::endl; */
-/*         else */
-/*           std::cout << "curr_point_radius: " << curr_point_radius_round << ", t " << t << ":" << k <<" passed vs. [" << rad_expected_min<< "," <<rad_expectec_max << "]"  << std::endl; */
-
-/*         if ( ((fabs(angDiff(curr_point_yaw, yaw_expected)) > (yaw_div_)) && (curr_point_max_dim > 4)) ) */
-/*           std::cout << "curr_point_yaw: " << curr_point_yaw << ", t " << t << ":" << k <<" failed vs. [" << yaw_expected<< "] by "  << angDiff(curr_point_yaw, yaw_expected) << " vs " << yaw_div_ << std::endl; */
-/*         else */
-/*           std::cout << "curr_point_yaw: " << curr_point_yaw << ", t " << t << ":" << k <<" passed vs. [" << yaw_expected<< "] by "  << angDiff(curr_point_yaw, yaw_expected) << " vs " << yaw_div_ << std::endl; */
-/*       } */
-/*     } */
-/*   } */
-/*   if (positive_point_accum.size() == 0) { //if no points were collected around the estimated trajectory, return severe error code - this should never happen */
-/*     return -666.0; */
-/*   } */
-
-/*   if (debug_){ */
-/*     std::cout << "Accumulated:" << std::endl; */
-/*     for (int i = 0; i < (int)(positive_count_accum.size()); i++) { */
-/*       std::cout << positive_count_accum[i]; */
-/*     } */
-/*     std::cout << std::endl; */
-/*   } */
-
-/*   //get averages for more precise trajectory estimates - the original estimates were quantized by the Hough space */
-/*   avg_yaw         = angMeanXY(positive_point_accum); */
-/*   avg_pitch       = angMeanXY(positive_point_accum_pitch); */
-/*   avg_pitch_cot   = accumulate(pitch_cot_accum.begin(), pitch_cot_accum.end(), 0.0)/pitch_cot_accum.size(); */ 
-/*   std::vector< bool > correct = std::vector< bool >(positive_point_accum.size(), true); */
-/*   for (int u = 0; u < (int)(positive_point_accum.size()); u++) { //iterate over the previously selected points */
-/*     cv::Point exp_pt(cos(avg_yaw)*avg_pitch_cot*positive_point_accum_pitch[u].y, sin(avg_yaw)*avg_pitch_cot*positive_point_accum_pitch[u].y); */
-/*     if (floor(cv::norm(exp_pt-positive_point_accum[u])) > (reasonable_radius_)) { //mark points that do not comply with the new trajectory as outliers */
-/*       if (debug_){ */
-/*         std::cout << "Culling" << std::endl; */
-/*         std::cout << "avg_pitch_cot: " << avg_pitch_cot << " avg_yaw " <<  avg_yaw << std::endl; */
-/*         std::cout << "pitchCotSum: " << accumulate(pitch_cot_accum.begin(), pitch_cot_accum.end(), 0.0)<< " pitchCotSize " <<  pitch_cot_accum.size() << std::endl; */
-/*         std::cout << "diff: " << exp_pt << " vs " <<  positive_point_accum[u] << std::endl; */
-/*       } */
-/*       correct[u] = false; */
-/*     } */
-/*   } */
-/*   int o = 0; */
-/*   for (int u = 0; u < (int)(correct.size()); u++) { //remove the marked outlier points */
-/*     if (!correct[u]) { */
-/*       positive_count_accum[positive_point_accum_pitch[o].y]--; */
-/*       positive_point_accum.erase(positive_point_accum.begin() + o); */
-/*       positive_point_accum_pitch.erase(positive_point_accum_pitch.begin() + o); */
-/*       o--; */
-/*     } */
-/*     o++; */
-/*   } */
-
-/*   //recalculate averages with the cleaned up point set to suppres the influence of outliers on the estimated point trajectory line */
-/*   avg_yaw   = angMeanXY(positive_point_accum); */
-/*   avg_pitch = angMeanXY(positive_point_accum_pitch); */
-
-/*   if (debug_){ */
-/*     std::cout << "After culling" << std::endl; */
-/*     for (int i = 0; i < (int)(positive_count_accum.size()); i++) { */
-/*       std::cout << positive_count_accum[i]; */
-/*     } */
-/*     std::cout << std::endl; */
-/*   } */
-
-/*   //retrieve frequency (or detect incorrect signal) using a state machine pass over the retrieved signal */
-/*   bool   state                  = false; */
-/*   bool   prev_state             = state; */
-/*   bool   down_step              = false; */
-/*   int    last_down_step_index   = 0; */
-/*   bool   up_step                = false; */
-/*   int    last_up_step_index     = 0; */
-/*   double period; */
-/*   double up_dur, down_dur; */
-/*   double max_period = 0; */
-/*   double min_period = mem_steps_; */
-/*   int    cnt_period = 0; */
-/*   int    sum_period = 0; */
-/*   for (int t = 0; t < (int)(accumulator_local_copy_.size()); t++) { //iterate over the accumulator frames */
-/*     if (positive_count_accum[t] > 0) //set current value of the signal based on presence of selected points in the current accumulator frame */
-/*       state = true; */
-/*     else */
-/*       state = false; */
-
-/*     if (!state && prev_state) { //falling step */
-/*       up_dur = (t-last_up_step_index); */
-/*       if (down_step) { */
-/*         period            = (t - last_down_step_index); */
-/*         if (period < min_period) */
-/*           min_period = period; */
-/*         if (period > max_period) */
-/*           max_period = period; */
-/*         last_down_step_index = t; */
-/*         sum_period         = sum_period + period; */
-/*         cnt_period = cnt_period + 1; */
-/*       } */
-/*       if (!down_step) { //never encountered falling step */
-/*         last_down_step_index = t; */
-/*         down_step          = true; */
-/*       } */ 
-/*     } */
-/*     if (state && !prev_state && (t > 0)) { //rising step (accounting for the initial state) */
-/*       down_dur = (t-last_down_step_index); */
-/*       if (up_step) { */
-/*         period          = (t - last_up_step_index); */
-/*         if (period < min_period) */
-/*           min_period = period; */
-/*         if (period > max_period) */
-/*           max_period = period; */
-/*         last_up_step_index = t; */
-/*         sum_period       = sum_period + period; */
-/*         cnt_period = cnt_period + 1; */
-/*       } */
-/*       if (!up_step) { //never encountered rising step */
-/*         last_up_step_index = t; */
-/*         up_step          = true; */
-/*       } */
-/*     } */
-/*     prev_state = state; */
-/*   } */
-
-/*   double avg_period; */
-
-/*   if (cnt_period == 0){ */
-/*     if (debug_){ */
-/*       std::cout << "Not one whole period retrieved, returning;" <<std::endl; */
-/*     } */
-/*     return -1; */
-/*   } else { */
-/*     avg_period = (double)(sum_period) / (double)cnt_period; */
-/*   } */
-
-/*   if ((max_period - min_period) > ceil(avg_period/2)){ */
-/*     if (debug_) */
-/*       std::cout << "Spread too wide: "<<max_period-min_period<<" compared to average of " << avg_period <<", returning" <<std::endl; */
-/*     return -3; */
-/*   } */
-
-/*   if ((avg_period * ((double)(cnt_period+1)/2.0) ) < ( mem_steps_ - (1.5*avg_period))){ */
-/*     if (debug_){ */
-/*       std::cout << "Not enough periods retrieved: "<< cnt_period <<" for " << avg_period <<" on average; returning" <<std::endl; */
-/*     } */
-/*     return -4; */
-/*   } */
-/*   if ((cnt_period == 1) && (fabs(up_dur-down_dur)>(avg_period/2))){ */
-/*     if (debug_){ */
-/*       std::cout << "Long period with uneven phases: "<< up_dur-down_dur <<" for " << avg_period <<" on average; returning" <<std::endl; */
-/*     } */
-/*     return -5; */
-/*   } */
-
-
-/*   if (debug_){ */
-/*     std::cout << "Frequency: " << (double)framerate_ / avg_period << std::endl; */
-/*   } */
-/*   return (double)framerate_ / avg_period; */
-/* } */
-=======
 int HT4DBlinkerTracker::retrieveSignalID(cv::Point origin_point, double &avg_yaw, double &avg_pitch, std::vector<bool> &blink_signal) {
   blink_signal = retrieveSignalSequence(origin_point, avg_yaw, avg_pitch);
 
@@ -1209,7 +991,6 @@
 
 }
 
->>>>>>> 5e15d853
 cv::Mat HT4DBlinkerTracker::getCvMat(unsigned int *__restrict__ input, unsigned int threshold){
   cv::Mat output(im_res_,CV_8UC1);
   for (int i=0; i<im_res_.height; i++){
