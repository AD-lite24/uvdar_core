--- conflicted
+++ resolved
@@ -74,11 +74,7 @@
   - slow_down:
       layout: even-vertical
       panes:
-<<<<<<< HEAD
-        - waitForSimulation; waitForRos; sleep 10; gz physics -u 80
-=======
         - waitForSimulation; waitForRos; sleep 30; gz physics -u 80
->>>>>>> 8f8aa851
   - goto:
       layout: even-vertical
       panes:
