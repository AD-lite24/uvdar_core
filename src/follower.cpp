--- conflicted
+++ resolved
@@ -19,13 +19,8 @@
 #include <geometry_msgs/Twist.h>
 #include <image_transport/image_transport.h>
 #include <mrs_msgs/Vec4.h>
-<<<<<<< HEAD
-#include <mrs_msgs/MpcTrackerDiagnostics.h>
-=======
-#include <mrs_msgs/ControlManagerDiagnostics.h>
 #include <mrs_msgs/MpcTrackerDiagnostics.h>
 #include <mrs_msgs/TrackerTrajectory.h>
->>>>>>> 5bb62f40
 #include <mrs_msgs/TrackerTrajectorySrv.h>
 #include <mrs_msgs/Vec1.h>
 #include <nav_msgs/Odometry.h>
@@ -434,13 +429,8 @@
     /* ROS_INFO("Yaw: %4.2f", yaw); */
   }
 
-<<<<<<< HEAD
-  void diagnosticsCallback(const mrs_msgs::MpcTrackerDiagnostics diag_msg) {
-    if (!(diag_msg.tracking_trajectory))
-=======
   void diagnosticsCallback(const mrs_msgs::MpcTrackerDiagnosticsConstPtr &diag_msg) {
     if (!(diag_msg->tracking_trajectory))
->>>>>>> 5bb62f40
       reachedTarget = true;
     /* ROS_INFO("Reached target"); */
   }
