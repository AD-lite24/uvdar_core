#include <ros/ros.h>
#include <ros/package.h>

#include <thread>
#include <mutex>
#include <numeric>
#include <fstream>
#include <boost/filesystem/operations.hpp>

#include <geometry_msgs/PoseWithCovarianceStamped.h>
#include <geometry_msgs/Vector3Stamped.h>
#include <mrs_msgs/PoseWithCovarianceArrayStamped.h>
#include <mrs_lib/param_loader.h>
#include <mrs_lib/transformer.h>
#include <mrs_lib/image_publisher.h>
#include <std_msgs/Float32.h>
#include <mrs_msgs/ImagePointsWithFloatStamped.h>
#include <Eigen/Dense>
#include <Eigen/Geometry>
#include <opencv2/core/core.hpp>
#include <opencv2/imgproc/imgproc.hpp>
#include <opencv2/highgui/highgui.hpp>

#include "OCamCalib/ocam_functions.h"
#include <unscented/unscented.h>
#include <p3p/P3p.h>
#include <color_selector/color_selector.h>
/* #include <frequency_classifier/frequency_classifier.h> */

#define MAX_DIST_INIT 100.0
#define BRACKET_STEP 10
#define QPIX 1 //pixel std. dev
#define TUBE_LENGTH (_beacon_?10:1000)


#define sqr(X) ((X) * (X))
#define cot(X) (cos(X)/sin(X))
#define deg2rad(X) ((X)*0.01745329251)
#define rad2deg(X) ((X)*57.2957795131)

#define DIRECTIONAL_LED_VIEW_ANGLE (deg2rad(120))
#define RING_LED_VERT_ANGLE (deg2rad(120))

#define UNMATCHED_OBSERVED_POINT_PENALTY sqr(10)
#define UNMATCHED_PROJECTED_POINT_PENALTY sqr(5)

#define LED_GROUP_DISTANCE 0.03

#define ERROR_THRESHOLD 15

#define SIMILAR_ERRORS_THRESHOLD sqr(1)

#define UVDAR_RANGE 15.0


namespace e = Eigen;

namespace uvdar {

  class Profiler{

    public:
      Profiler(){
        latest_times.push_back(getTime());
      }

      void addValue(std::string preamble){
        if (active){
          auto now_time = getTime();
          elapsed_time.push_back({currDepthIndent() + preamble,std::chrono::duration_cast<std::chrono::microseconds>(now_time - latest_times.back()).count()});
          latest_times.back() = now_time;
        }
      }

      void addValueBetween(std::string preamble, std::chrono::time_point<std::chrono::high_resolution_clock> start, std::chrono::time_point<std::chrono::high_resolution_clock> stop){
        if (active){
          elapsed_time.push_back({currDepthIndent() + preamble,std::chrono::duration_cast<std::chrono::microseconds>(stop - start).count()});
        }
      }

      void addValueSince(std::string preamble, std::chrono::time_point<std::chrono::high_resolution_clock> start){

        if (active){
          auto now_time = getTime();
          elapsed_time.push_back({currDepthIndent() + preamble,std::chrono::duration_cast<std::chrono::microseconds>(now_time - start).count()});
          latest_times.back() = now_time;
        }
      }

      static std::chrono::time_point<std::chrono::high_resolution_clock> getTime(){
        return std::chrono::high_resolution_clock::now();
      }

      void indent(){
        latest_times.push_back(getTime());
        curr_depth_indent++;
      }

      void unindent(){
        latest_times.pop_back();
        curr_depth_indent--;
      }

      void printAll(std::string preamble){
        for (auto data : elapsed_time){
          std::cout << preamble << " "  << data.first << " took : " << double(data.second)/1000.0 << " ms" << std::endl;
        }
      }

      void clear(){
        elapsed_time.clear();
      }

      void stop(){
        active = false;
      }

      void start(){
        active = true;
      }

    private:
      std::string currDepthIndent(){
        if (curr_depth_indent == 0)
          return "";
        else if (curr_depth_indent < 0)
          return "? ";
        else
          return std::string(2*curr_depth_indent, ' ');
      }

      bool active = true;
      int curr_depth_indent = 0;

      std::vector<std::pair<std::string,int>>  elapsed_time;

      std::vector<std::chrono::time_point<std::chrono::high_resolution_clock>> latest_times;

  };

  /**
   * @brief A processing class for converting retrieved blinking markers from a UV camera image into relative poses of observed UAV that carry these markers, as well as the error covariances of these estimates
   */
  class UVDARPoseCalculator {
    struct LEDMarker {
      e::Vector3d position;
      e::Quaterniond orientation;
      int type; // 0 - directional, 1 - omni ring, 2 - full omni
      /* int freq_id; */
      int signal_id;
    };

    class LEDModel {
      private:
      std::vector<LEDMarker> markers;
      std::vector<std::vector<int>> groups;

      public:
      LEDModel(){
      }

      LEDModel(std::string model_file){
        parseModelFile(model_file);

        prepareGroups();
      }

      LEDModel translate(e::Vector3d position){
        LEDModel output(this);
        for (auto &marker : output.markers){
          marker.position += position;
          /* output.push_back(marker); */
        }
        return output;
      }

      LEDModel rotate(e::Vector3d center, e::Vector3d axis, double angle){
        e::Quaterniond rotation(e::AngleAxisd(angle, axis));
        return rotate(center, rotation);
      }

      LEDModel rotate(e::Vector3d center, e::Quaterniond orientation){
        LEDModel output(this);
        for (auto &marker : output.markers){
          /* ROS_INFO_STREAM("[UVDARPoseCalculator]: pos a: " << marker.position); */
          marker.position -= center;
          marker.position = orientation*marker.position;
          marker.position += center;
          /* ROS_INFO_STREAM("[UVDARPoseCalculator]: pos b: " << marker.position); */
          marker.orientation *= orientation;
          /* output.push_back(marker); */
        }
        return output;
      }

      std::pair<double,double> getMaxMinVisibleDiameter(){
        if ((int)(groups.size()) == 0){
          return {-1,-1};
        }

        if ((int)(groups.size()) == 1){
          return {std::numeric_limits<double>::max(), 0};
        }

        double max_dist = 0;
        double min_dist = std::numeric_limits<double>::max();
        for (int i=0; i<((int)(groups.size())-1); i++){
          for (int j=i+1; j<(int)(groups.size()); j++){
            if (areSimultaneouslyVisible(markers[groups[i][0]],markers[groups[j][0]])){
              double tent_dist = (markers[groups[i][0]].position - markers[groups[j][0]].position).norm();
              /* ROS_ERROR_STREAM("[UVDARPoseCalculator]: visible dist: " << tent_dist); */
              if (tent_dist > max_dist){
                max_dist = tent_dist;
              }
              if (tent_dist < min_dist){
                min_dist = tent_dist;
              }
            }
          }
        }
        /* if (max_dist < 0.0001){ */
        /*   ROS_ERROR_STREAM("[UVDARPoseCalculator]: Greatest visible diameter of the model evaluated as ZERO!"); */
        /* } */
        /* if (min_dist < 0.0001){ */
        /*   ROS_ERROR_STREAM("[UVDARPoseCalculator]: Smallest visible diameter of the model evaluated as ZERO!"); */
        /* } */
        return {max_dist,min_dist};
      }

      bool areSimultaneouslyVisible(LEDMarker a, LEDMarker b){
        if ((a.type == 0) && (b.type == 0)){
          double angle_between = a.orientation.angularDistance(b.orientation);
          if (angle_between < DIRECTIONAL_LED_VIEW_ANGLE){
            return true;
          }
          else{
            return false;
          }
        }
        else{
          ROS_ERROR_STREAM("[UVDARPoseCalculator]: Non-directional markers not yet implemented!");
          return false;
        }
      }


      std::size_t size(){
        return markers.size();
      }
      void push_back(LEDMarker marker){
        markers.push_back(marker);
      };
      const LEDMarker operator[](std::size_t idx) const { return markers.at(idx); }
      inline std::vector<LEDMarker>::iterator begin() noexcept { return markers.begin(); }
      inline std::vector<LEDMarker>::iterator end() noexcept { return markers.end(); }

      private:

      LEDModel(LEDModel* input){
        markers = input->markers;
        groups = input->groups;

      }

      void prepareGroups(){
        std::vector<bool> flagged(markers.size(),false);
        int i = 0;
        for (auto marker : markers){
          bool found = false;
          for (auto &group : groups){
            if ((marker.position - markers.at(group.at(0)).position).norm() < LED_GROUP_DISTANCE){
              group.push_back(i);
              found = true;
            }
          }
          if (!found){
            groups.push_back(std::vector<int>(1,i));
          }

          i++;
        }


      }

      bool parseModelFile(std::string model_file){
            ROS_INFO_STREAM("[UVDARPoseCalculator]: Loading model from file: [ " + model_file + " ]");
        std::ifstream ifs;
        ifs.open(model_file);
        std::string word;
        std::string line;

        LEDMarker curr_lm;

        if (ifs.good()) {
          while (getline( ifs, line )){
            if (line[0] == '#'){
              continue;
            }
            std::stringstream iss(line); 
            double X, Y, Z;
            iss >> X;
            iss >> Y;
            iss >> Z;
            curr_lm.position = e::Vector3d(X,Y,Z);
            int type;
            iss >> type;
            curr_lm.type = type;
            double pitch, yaw;
            iss >> pitch;
            iss >> yaw;
            tf::Quaternion qtemp;
            qtemp.setRPY(0, pitch, yaw);
            curr_lm.orientation.x() = qtemp.x();
            curr_lm.orientation.y() = qtemp.y();
            curr_lm.orientation.z() = qtemp.z();
            curr_lm.orientation.w() = qtemp.w();
            int signal_id;
            iss >> signal_id;
            curr_lm.signal_id = signal_id;

            markers.push_back(curr_lm);
            ROS_INFO_STREAM("[UVDARPoseCalculator]: Loaded Model: [ X: " << X <<" Y: "  << Y << " Z: "  << Z << " type: " << type << " pitch: " << pitch << " yaw: " << yaw << " signal_id: " << signal_id << " ]");
          }
        ifs.close();
        }
        else {
          ROS_ERROR_STREAM("[UVDARPoseCalculator]: Failed to load model file " << model_file << "! Returning.");
        ifs.close();
          return false;
        }
        return true;
      }
    };

    public:

      /**
       * @brief Constructor - loads parameters and initializes necessary structures
       *
       * @param nh Private NodeHandle of this ROS node
       */
      /* Constructor //{ */
      UVDARPoseCalculator(ros::NodeHandle& nh) {
        ROS_INFO("[UVDARPoseCalculator]: Initializing pose calculator...");

        mrs_lib::ParamLoader param_loader(nh, "UVDARPoseCalculator");

        param_loader.loadParam("uav_name", _uav_name_, std::string());

        param_loader.loadParam("debug", _debug_, bool(false));

        param_loader.loadParam("gui", _gui_, bool(false));
        param_loader.loadParam("publish_visualization", _publish_visualization_, bool(false));

        param_loader.loadParam("publish_constituents", _publish_constituents_, bool(false));

        param_loader.loadParam("quadrotor",_quadrotor_,bool(false));

        param_loader.loadParam("beacon",_beacon_,bool(false));

        param_loader.loadParam("custom_model",_custom_model_,bool(false));
        param_loader.loadParam("model_file",_model_file_, std::string(""));
        
        prepareModel();


        /* load the signals //{ */
        param_loader.loadParam("signal_ids", _signal_ids_);
        if (_signal_ids_.empty()){
          /* std::vector<double> default_frequency_set; */
          /* if (_beacon_){ */
          /*   default_frequency_set = {30, 15}; */
          /* } */
          /* else { */
          /*   default_frequency_set = {5, 6, 8, 10, 15, 30}; */
          /* } */
          ROS_WARN("[UVDARPoseCalculator]: No signal IDs were supplied, using the default frequency set.");
          /* for (auto f : default_frequency_set){ */
          /*   ROS_WARN_STREAM("[UVDARPoseCalculator]: " << f << " hz"); */
          /* } */
          /* _signal_ids_ = default_frequency_set; */
          _signal_ids_ = {0, 1, 2, 3, 4, 5, 6, 7, 8};
        }
        /* ufc_ = std::make_unique<UVDARFrequencyClassifier>(_signal_ids_); */

        param_loader.loadParam("signals_per_target", _signals_per_target_, int(1));
        _target_count_ = (int)(_signal_ids_.size())/_signals_per_target_;

        //}

        if (_beacon_){
          prepareBlinkerBrackets();
        }

        /* Subscribe to blinking point topics and advertise poses//{ */
        std::vector<std::string> _blinkers_seen_topics;
        param_loader.loadParam("blinkers_seen_topics", _blinkers_seen_topics, _blinkers_seen_topics);
        if (_blinkers_seen_topics.empty()) {
          ROS_WARN("[UVDARPoseCalculator]: No topics of blinkers were supplied");
        }
        _camera_count_ = (unsigned int)(_blinkers_seen_topics.size());

        cals_blinkers_seen_.resize(_blinkers_seen_topics.size());
        separated_points_.resize(_blinkers_seen_topics.size());
        for (size_t i = 0; i < _blinkers_seen_topics.size(); ++i) {
          blinkers_seen_callback_t callback = [image_index=i,this] (const mrs_msgs::ImagePointsWithFloatStampedConstPtr& pointsMessage) { 
            ProcessPoints(pointsMessage, image_index);
          };
          cals_blinkers_seen_[i] = callback;
          ROS_INFO_STREAM("[UVDARPoseCalculator]: Subscribing to " << _blinkers_seen_topics[i]);
          sub_blinkers_seen_.push_back(
              nh.subscribe(_blinkers_seen_topics[i], 1, cals_blinkers_seen_[i]));

          ROS_INFO_STREAM("[UVDARPoseCalculator]: Advertising measured poses " << i+1);
          pub_measured_poses_.push_back(nh.advertise<mrs_msgs::PoseWithCovarianceArrayStamped>("measuredPoses"+std::to_string(i+1), 1)); 

          if (_publish_constituents_)
            pub_constituent_poses_.push_back(nh.advertise<mrs_msgs::PoseWithCovarianceArrayStamped>("constituentPoses"+std::to_string(i+1), 1)); 


          camera_image_sizes_.push_back(cv::Size(-1,-1));

          mutex_separated_points_.push_back(std::make_shared<std::mutex>());
        }
        //}

        /* Load calibration files //{ */
        param_loader.loadParam("calib_files", _calib_files_, _calib_files_);
        if (_calib_files_.empty()) {
          ROS_ERROR("[UVDARPoseCalculator]: No camera calibration files were supplied. You can even use \"default\" for the cameras, but no calibration is not permissible. Returning.");
          return;
        }
        if (!loadCalibrations()){
          ROS_ERROR("[UVDARPoseCalculator The camera calibration files could not be loaded!");
          return;
        }

        /* prepare masks if necessary //{ */
        param_loader.loadParam("use_masks", _use_masks_, bool(false));
        if (_use_masks_){
          param_loader.loadParam("mask_file_names", _mask_file_names_, _mask_file_names_);

          if (_mask_file_names_.size() != _camera_count_){
            ROS_ERROR_STREAM("[UVDARPoseCalculator Masks are enabled, but the number of mask filenames provided does not match the number of camera topics (" << _camera_count_ << ")!");
            return;
          }

          if (!loadMasks()){
            ROS_ERROR("[UVDARPoseCalculator Masks are enabled, but the mask files could not be loaded!");
            return;
          }
        }
        //}

        //}

        /* Subscribe to estimated framerate topics //{ */
        std::vector<std::string> _estimated_framerate_topics;
        param_loader.loadParam("estimated_framerate_topics", _estimated_framerate_topics, _estimated_framerate_topics);
        // fill the framerates with -1
        estimated_framerate_.insert(estimated_framerate_.begin(), _estimated_framerate_topics.size(), -1);

        if (_estimated_framerate_topics.empty()) {
          ROS_WARN("[UVDARPoseCalculator]: No topics of estimated framerates were supplied");
        }
        if (_blinkers_seen_topics.size() != _estimated_framerate_topics.size()) {
          ROS_ERROR_STREAM("[UVDARPoseCalculator]: The size of blinkers_seen_topics (" << _blinkers_seen_topics.size() <<
              ") is different from estimated_framerate_topics (" << _estimated_framerate_topics.size() << ")");
        }
        for (size_t i = 0; i < _estimated_framerate_topics.size(); ++i) {
          estimated_framerate_callback_t callback = [image_index=i,this] (const std_msgs::Float32ConstPtr& framerateMessage) { 
            estimated_framerate_[image_index] = framerateMessage->data;
          };
          cals_estimated_framerate_.push_back(callback);

          ROS_INFO_STREAM("[UVDARPoseCalculator]: Subscribing to " << _estimated_framerate_topics[i]);
          sub_estimated_framerate_.push_back(
              nh.subscribe(_estimated_framerate_topics[i], 1, cals_estimated_framerate_[i]));
        }
        //}

        /* X2 = Eigen::VectorXd(9,9); */
        /* X2q = Eigen::VectorXd(8,8); */
        /* X2qb = Eigen::VectorXd(8,8); */
        /* X3 = Eigen::VectorXd(10,10); */
        /* X3qb = Eigen::VectorXd(9,9); */
        /* X4qb = Eigen::VectorXd(12,12); */
        /* Px2 = Eigen::MatrixXd(9,9); */
        /* Px2q = Eigen::MatrixXd(8,8); */
        /* Px2qb = Eigen::MatrixXd(8,8); */
        /* Px3 = Eigen::MatrixXd(10,10); */
        /* Px3qb = Eigen::MatrixXd(9,9); */
        /* Px4qb = Eigen::MatrixXd(12,12); */


        /* Set transformation frames for cameras //{ */
        param_loader.loadParam("camera_frames", _camera_frames_, _camera_frames_);
        if (_camera_frames_.size() != _blinkers_seen_topics.size()) {
          ROS_ERROR_STREAM("The size of camera_frames (" << _camera_frames_.size() << 
              ") is different from blinkers_seen_topics size (" << _blinkers_seen_topics.size() << ")");
        }
        //}

        if (_gui_ || _publish_visualization_){
          if (_publish_visualization_){
            pub_visualization_ = std::make_unique<mrs_lib::ImagePublisher>(boost::make_shared<ros::NodeHandle>(nh));
          }
          timer_visualization_ = nh.createTimer(ros::Rate(1), &UVDARPoseCalculator::VisualizationThread, this, false);
        }

        transformer_ = mrs_lib::Transformer("UVDARPoseCalculator", _uav_name_);

        for (auto &b : _blinkers_seen_topics){
          tf.push_back(std::optional<mrs_lib::TransformStamped>());
          tf_gained.push_back(false);
          img_rotator.push_back(666);
        }

        prepAxisVectors();

        initialized_ = true;
      }
      //}

      /* Destructor //{ */
      ~UVDARPoseCalculator() {
      }
      //}

    private:

      /**
       * @brief Load the mask files - either form absolute path or composite filename found in the mrs_uav_general package.
       *
       * @return success
       */
      /* loadMasks //{ */
      bool loadMasks(){
        std::string file_name;
        for (unsigned int i=0; i<_camera_count_; i++){

          file_name = _mask_file_names_[i];

          ROS_INFO_STREAM("[UVDARPoseCalculator Loading mask file [" << file_name << "]");
          if (!(boost::filesystem::exists(file_name))){
            ROS_ERROR_STREAM("[UVDARPoseCalculator Mask [" << file_name << "] does not exist!");
            return false;
          }

          _masks_.push_back(cv::imread(file_name, cv::IMREAD_GRAYSCALE));
          if (!(_masks_.back().data)){
            ROS_ERROR_STREAM("[UVDARPoseCalculator Mask [" << file_name << "] could not be loaded!");
            return false;
          }

        }
        return true;
      }
      //}

      /**
       * @brief Load the camera calibration files - either form absolute path or composite filename found in the mrs_uav_general package.
       *
       * @return success
       */
      /* loadCalibrations //{ */
      bool loadCalibrations(){
        std::string file_name;
        _oc_models_.resize(_calib_files_.size());
        int i=0;
        for (auto calib_file : _calib_files_){
          if (calib_file == "default"){
            file_name = ros::package::getPath("uvdar_core")+"/include/OCamCalib/config/calib_results_bf_uv_fe.txt";
          }
          else {
            file_name = calib_file;
          }

          ROS_INFO_STREAM("[UVDARPoseCalculator]: Loading camera calibration file [" << file_name << "]");
          if (!(boost::filesystem::exists(file_name))){
            ROS_ERROR_STREAM("[UVDARPoseCalculator Calibration file [" << file_name << "] does not exist!");
            return false;
          }

          get_ocam_model(&_oc_models_.at(i), (char*)(file_name.c_str()));
          ROS_INFO_STREAM("[UVDARPoseCalculator]: Calibration parameters for virtual camera " << i << " came from the file " <<  file_name);
          for (int j=0; j<_oc_models_.at(i).length_pol; j++){
            if (isnan(_oc_models_.at(i).pol[j])){
              ROS_ERROR("[UVDARPoseCalculator]: Calibration polynomial containts NaNs! Returning.");
              return false;
            }
          }

          ROS_INFO_STREAM("[UVDARPoseCalculator]: Camera resolution  is: " << _oc_models_.at(i).width << "x" << _oc_models_.at(i).height);

          /* auto center_dir = directionFromCamPoint(cv::Point3d(_oc_models_[i].yc,_oc_models_[i].xc,0),i); */
          auto center_dir = directionFromCamPoint(cv::Point3d(_oc_models_.at(i).width/2,_oc_models_.at(i).height/2,0),i);
          auto zero_dir = e::Vector3d(0,0,1);

          double x_ang = acos(e::Vector3d(center_dir.x(),0,center_dir.z()).normalized().dot(zero_dir));
          if (center_dir.x()<0){
            x_ang = -x_ang;
          }

          double y_ang = acos(e::Vector3d(0,center_dir.y(),center_dir.z()).normalized().dot(zero_dir));
          if (center_dir.y()<0){
            y_ang = -y_ang;
          }

          ROS_INFO_STREAM("[UVDARPoseCalculator]: Central direction is: " << center_dir.transpose());
          ROS_INFO_STREAM("[UVDARPoseCalculator]: Offset in angles from central direction: X=" << rad2deg(x_ang) << ": Y=" << rad2deg(y_ang) );

          _center_fix_.push_back(e::Quaterniond(e::AngleAxisd(-x_ang*0.5, e::Vector3d(0,-1,0))*e::AngleAxisd(-y_ang*0.5, e::Vector3d(1,0,0))));

          i++;
        }
        return true;
      }
      //}
      
      /**
       * @brief Load the target model files used for calculating relative poses
       *
       * @return success
       */
      /* prepareModel //{ */
      bool prepareModel(){
        std::string file_name;
        if (!_custom_model_){
          if (_quadrotor_){
            if (_beacon_){
              file_name = ros::package::getPath("uvdar_core")+"/config/models/quadrotor_beacon.txt";
            }
            else {
              file_name = ros::package::getPath("uvdar_core")+"/config/models/quadrotor.txt";
            }
          }
          else {
            file_name = ros::package::getPath("uvdar_core")+"/config/models/hexarotor.txt";
          }
        }
        else {
            file_name = _model_file_;
        }
        model_ = LEDModel(file_name);
        return true;
      }
      //}



      /**
       * @brief Callback to process a new set of retrieved blinking markers into estimates of relative poses of observed UAVs
       *
       * @param msg The input message - set of retrieved blinking marker points from a UV camera - contain image positions and blinking frequencies
       * @param image_index The index of the current camera used to generate the input message
       */
      /* ProcessPoints //{ */
      void ProcessPoints(const mrs_msgs::ImagePointsWithFloatStampedConstPtr& msg, size_t image_index) {
        if (!initialized_){
          return;
        }
        /* int                        countSeen; */
        std::vector< cv::Point3d > points;
        last_blink_time_ = msg->stamp;
        if (_debug_)
          ROS_INFO_STREAM("[UVDARPoseCalculator]: Received points: " << msg->points.size());
        if (msg->points.size() < 1) {
          return;
        }
        if (estimated_framerate_.size() <= image_index || estimated_framerate_[image_index] < 0) {
          ROS_INFO_THROTTLE(1.0,"[UVDARPoseCalculator]: Framerate is not yet estimated. Waiting...");
          return;
        }

        if (!tf_gained[image_index]){
          ROS_INFO_THROTTLE(1.0,"[UVDARPoseCalculator]: Camera TF not yet obatined. Waiting...");
          {
            std::scoped_lock lock(transformer_mutex);
            tf[image_index] = transformer_.getTransform(_camera_frames_[image_index], _uav_name_+"/fcu", msg->stamp);
          }
          if (!tf[image_index]) { 
            ROS_ERROR_STREAM_THROTTLE(1.0,"[UVDARPoseCalculator]: Could not obtain transform from " << _camera_frames_[image_index] << " to " << _uav_name_+"/fcu" << "!");
            return;
          }
          else {
            geometry_msgs::Vector3Stamped vec_x;
            vec_x.header.stamp = msg->stamp;
            vec_x.header.frame_id = _camera_frames_[image_index];
            vec_x.vector.x = 1.0;
            vec_x.vector.y = 0.0;
            vec_x.vector.z = 0.0;
            auto vec_x_fcu = transformer_.transform(tf[image_index].value(), vec_x);
            if (!vec_x_fcu){
              ROS_INFO_STREAM("[UVDARPoseCalculator]: Failed to get transformation for measurement, returning.");
              return;
            }

            double a = vec_x_fcu.value().vector.z;
            double b = sqrt((vec_x_fcu.value().vector.x*vec_x_fcu.value().vector.x)+(vec_x_fcu.value().vector.y*vec_x_fcu.value().vector.y));
            img_rotator[image_index] = atan2(-a,b);
            ROS_INFO_STREAM("[UVDARPoseCalculator]: Obtained image rotation angle w.f.t. fcu: " << rad2deg(img_rotator[image_index]) << " deg");


            tf_gained[image_index] = true;
          }
        }

        camera_image_sizes_[image_index].width = msg->image_width;
        camera_image_sizes_[image_index].height = msg->image_height;

        for (auto& point : msg->points) {
          if (_use_masks_){
            if (_masks_[image_index].at<unsigned char>(cv::Point2i(point.x, point.y)) < 100){
              if (_debug_){
                ROS_INFO_STREAM("[UVDARPoseCalculator]: Discarding point " << cv::Point2i(point.x, point.y) << " with f="  << point.value);
              }
              continue;
            }
          }

          if (point.value <= 200) {
            points.push_back(cv::Point3d(point.x, point.y, point.value));
          }
        }

        std::scoped_lock lock(*(mutex_separated_points_[image_index]));

        mrs_msgs::PoseWithCovarianceArrayStamped msg_measurement_array;
        msg_measurement_array.header.frame_id = _camera_frames_[image_index];
        msg_measurement_array.header.stamp = last_blink_time_;

        mrs_msgs::PoseWithCovarianceArrayStamped msg_constuents_array;
        msg_constuents_array.header.frame_id = _camera_frames_[image_index];
        msg_constuents_array.header.stamp = last_blink_time_;

        if ((int)(points.size()) > 0) {
          if (_beacon_){
            separated_points_[image_index] = separateByBeacon(points);
          }
          else {
            /* separated_points_[image_index] = separateByFrequency(points); */
            separated_points_[image_index] = separateBySignals(points);
          }

          auto start_target_cycle = profiler.getTime();
          profiler.indent();
          for (int i = 0; i < ((int)(separated_points_[image_index].size())); i++) {

            auto start_target_iteration = profiler.getTime();
            if (_debug_){
              ROS_INFO_STREAM("[UVDARPoseCalculator]: target [" << separated_points_[image_index][i].first << "]: ");
              ROS_INFO_STREAM("[UVDARPoseCalculator]: p: " << std::endl << separated_points_[image_index][i].second);
            }
            mrs_msgs::PoseWithCovarianceIdentified pose;
            std::vector<mrs_msgs::PoseWithCovarianceIdentified> constituents;
            extractSingleRelative(separated_points_[image_index][i].second, separated_points_[image_index][i].first, image_index, pose, constituents);
            msg_measurement_array.poses.push_back(pose);

            if (_publish_constituents_){
              for (auto &constituent : constituents){
                msg_constuents_array.poses.push_back(constituent);
              }
            }


            profiler.addValueSince("Target "+std::to_string(separated_points_[image_index][i].first),start_target_iteration);
            if (_debug_){
              profiler.printAll("[UVDARPoseCalculator]: [cam:"+std::to_string(image_index)+"]-[tg:"+std::to_string(separated_points_[image_index][i].first)+"]:");
              profiler.clear();
            }
          }

          profiler.unindent();
            profiler.addValueSince("All targets",start_target_cycle);

          if (_debug_){
            profiler.printAll("[UVDARPoseCalculator]: [cam:"+std::to_string(image_index)+"]:");
            profiler.clear();
          }
        }
        pub_measured_poses_[image_index].publish(msg_measurement_array);
        
        if (_publish_constituents_)
          pub_constituent_poses_[image_index].publish(msg_constuents_array);
      }
      //}


      /* Specific calculations used for individual cases of UAV models detection of various numbers of their markers//{ */

      /**
       * @brief Rotates a 3D covariance 
       *
       * @param covariance The input 3x3 covariance matrix to rotate
       * @param rotation The rotation matrix to apply
       *
       * @return Rotated 3x3 covariance matrix
       */
      /* rotateCovariance //{ */
      static Eigen::Matrix3d rotateCovariance(const Eigen::Matrix3d& covariance, const Eigen::Matrix3d& rotation) {
        return rotation * covariance * rotation.transpose();  // rotate the covariance to point in direction of est. position
      }
      //}

      /**
       * @brief Generates an elongated covariance, with the primary eigenvector parallel to posiiton_sf. This is used to generate covariance for target measurement composed of only a single marker observation that provides no intrinsic information on the distance
       *
       * @param position_sf Vector defining the direction of the long covariance - parallel to one of the output covariance eigenvectors
       * @param xy_covariance_coeff The standard deviation of the covariance perpendicular to position_sf - defines the "thickness" of the covariance
       * @param z_covariance_coeff The standard deviation of the covariance parallel to position_sf - defines the "length" of the covariance
       *
       * @return 
       */
      /* getLongCovariance //{ */
      static Eigen::Matrix3d getLongCovariance(const Eigen::Vector3d& position_sf, const double xy_covariance_coeff, const double z_covariance_coeff) {
        Eigen::Matrix3d v_x;
        Eigen::Vector3d b;
        Eigen::Vector3d v;
        double sin_ab, cos_ab;
        Eigen::Matrix3d vec_rot;
        const Eigen::Vector3d a(0.0, 0.0, 1.0);
        Eigen::Matrix3d pos_cov = Eigen::Matrix3d::Identity();  // prepare the covariance matrix
        pos_cov(0, 0) = pos_cov(1, 1) = sqr(xy_covariance_coeff);
        pos_cov(2, 2) = sqr(z_covariance_coeff);

        // Find the rotation matrix to rotate the covariance to point in the direction of the estimated position
        b = position_sf.normalized();
        v = a.cross(b);
        sin_ab = v.norm();
        cos_ab = a.dot(b);
        const double angle = atan2(sin_ab, cos_ab);     // the desired rotation angle
        vec_rot = Eigen::AngleAxisd(angle, v.normalized()).toRotationMatrix();
        pos_cov = rotateCovariance(pos_cov, vec_rot);  // rotate the covariance to point in direction of est. position
        if (pos_cov.array().isNaN().any()){
          ROS_INFO_STREAM("[UVDARPoseCalculator]: NaN in long covariance!!!!");
        }
        return pos_cov;
      }
      //}

      /**
       * @brief Separate set of input points into groups presumed to belong each to an individual UAV. Here, the separation is done primarily based on blinking frequencies. Each UAV has its own set of frequencies. If multiple distant clusters of frequencies associated with the same UAV are found, they are returned with IDs increased by 1000 for each subsequent cluster
       *
       * @param points A set of points, where the X and Y coordinates correspond to their image positions and Z corresponds to their blinking frequencies
       *
       * @return A set of separated points sets, each accompanied by a unique integer identifier. The idientifier is equal to TID + 1000*CL where TID is the id of the UAV associated with frequencies of the markers and CL is the order number of the current cluster starting with 0. Ordinarilly, there should be only one cluster per target.
       */
      /* separateBySignals //{ */
      std::vector<std::pair<int,std::vector<cv::Point3d>>> separateBySignals(std::vector< cv::Point3d > points){
        std::vector<std::pair<int,std::vector<cv::Point3d>>> separated_points;
        /* separated_points.resize(_target_count_); */


        for (int i = 0; i < (int)(points.size()); i++) {
          /* if (points[i].z > 1) { */
          if (points[i].z >= 0) {
            /* int mid = ufc_->findMatch(points[i].z); */
            int mid = points[i].z;
            int tid = classifyMatch(mid);
            if (_debug_)
              ROS_INFO("[%s]: FR: %d, MID: %d, TID: %d", ros::this_node::getName().c_str(),(int)points[i].z, mid, tid);
            if (tid>=0){
              int index = -1;
              int j=0;
              for (auto& sep_pts : separated_points){
                if (sep_pts.first == tid){
                  index = j;
                  break;
                }
                j++;
              }
              if (index < 0){
                separated_points.push_back({tid,{points[i]}});
              }
              else {
                separated_points[index].second.push_back(points[i]);
              }

            }
          }
        }


        auto fullAverage = [] (std::vector<cv::Point3d> points) { 
          cv::Point2d sum(0,0);
          for (auto p : points){
            sum += cv::Point2d(p.x,p.y);
          }
          sum /= (double)(points.size());
          return sum;
        };

        for (int s = 0; s < (int)(separated_points.size()); s++){
          std::vector<std::vector<cv::Point3d>> clusters; // subsets of the frequency-separated split apart by distance
          std::vector<cv::Point2d> cluster_centroids;
          for (int i=0; i<(int)(separated_points[s].second.size());i++){
            bool cluster_found = false;
            for (int j=0; j<(int)(clusters.size());j++){
              if ( cv::norm((cv::Point2d(separated_points[s].second[i].x,separated_points[s].second[i].y) - cluster_centroids[j])) < MAX_DIST_INIT){
                clusters[j].push_back(separated_points[s].second[i]);
                cluster_centroids.push_back(fullAverage(clusters[j]));
                cluster_found = true;
              }
            }
            if (!cluster_found){
              std::vector<cv::Point3d> new_cluster;
              new_cluster.push_back(separated_points[s].second[i]);
              clusters.push_back(new_cluster);
              cv::Point2d init_cluster_pt_2d(separated_points[s].second[i].x, separated_points[s].second[i].y);
              cluster_centroids.push_back(init_cluster_pt_2d);
            }
          }
          if (clusters.size() > 1){
            int tid_orig = separated_points[s].first;
            separated_points.erase(separated_points.begin()+s);

            auto it = separated_points.begin()+s;
            int cl_n = 0;
            for (auto& cluster : clusters){
              separated_points.insert (it+cl_n,1,{cl_n*1000+tid_orig,cluster});
              it = separated_points.begin()+s;
              cl_n++;
            }
            s+=cl_n++;
          }
        }

        return separated_points;
      }
      //}


      /**
       * @brief Returns a set of markers associated with the given beacon. These are selected such that they are below the marker roughly in horizontal line, and are the closest set to the beacon if there are multiple such compliant sets.
       *
       * @param beacon The beacon for which we are requesting other markers associated to the same UAV
       * @param points The set of points from which we are selecting the output set
       * @param marked_points A set of flags for each input point, marking them as already associated with a beacon - this allows us to progressively collect even partially ovelapping clusters
       *
       * @return Set of markers associated with the given beacon, paired with index of the searching bracket in which they were found. The bracket index tells us how far are they from the beacon, and if any were found (index = -1)
       */
      /* getClosestSet //{ */
      std::pair<int,std::vector<int>> getClosestSet(cv::Point3d &beacon, std::vector<cv::Point3d> &points, std::vector<bool> &marked_points){
        std::pair<int, std::vector<int>> output;
        output.first = -1;
        int b = 0;
        for (auto &bracket : bracket_set){
          cv::Rect bracket_placed(bracket.tl()+cv::Point(beacon.x,beacon.y), bracket.size());
          std::vector<int> curr_selected_points;

          int i = -1;
          for (auto &point : points){
            i++;
            if (marked_points[i] == true){
              continue;
            }

            if (bracket_placed.contains(cv::Point2i(point.x, point.y))){
              cv::Rect local_bracket(cv::Point2i(bracket_placed.tl().x,point.y-BRACKET_STEP), cv::Point2i(bracket_placed.br().x,point.y+BRACKET_STEP));
              int j = -1;
              for (auto &point_inner : points){
                j++;
                if (marked_points[j] == true){
                  continue;
                }
                if (local_bracket.contains(cv::Point2i(point_inner.x, point_inner.y))){
                  curr_selected_points.push_back(j);
                }
              }
              break;
            }

          }

          if (curr_selected_points.size() > 0){
            output = {b, curr_selected_points};

            break;
          }


          b++;
        }

        return output;
      }

      //}


      /**
       * @brief Separate set of input points into groups presumed to belong each to an individual UAV. Here, the separation is done primarily based on observed beacon markers on top of the UAVs. The beacons have specific frequency, different from the other markers on the UAVs.
       *
       * @param points A set of points, where the X and Y coordinates correspond to their image positions and Z corresponds to their blinking frequencies
       *
       * @return A set of separated points sets, each accompanied by a unique integer identifier
       */
      /* separateByBeacon //{ */
      std::vector<std::pair<int,std::vector<cv::Point3d>>> separateByBeacon(std::vector< cv::Point3d > points){
        std::vector<std::pair<int,std::vector<cv::Point3d>>> separated_points;

        std::vector<bool> marked_points(points.size(), false);
        std::vector<int> midPoints(points.size(), -1);

        std::vector<cv::Point3d> emptySet;

        for (int i = 0; i < (int)(points.size()); i++) {
          if (points[i].z > 1) {
            /* int mid = ufc_->findMatch(points[i].z); */
            int mid = points[i].z;
            midPoints[i] = mid;
            if (mid == 0){
              separated_points.push_back({(int)(separated_points.size()),emptySet});
              separated_points.back().second.push_back(points[i]);
              marked_points[i] = true;
            }
          }
        }


        int marked_beacon_count = 0;
        std::vector<bool> marked_beacons(points.size(), false);
        while (marked_beacon_count < (int)(marked_beacons.size())){
          std::vector<std::pair<int,std::vector<int>>> closest_sets;
          int i = -1;
          for (auto &curr_set : separated_points){
            i++;
            closest_sets.push_back({-1, std::vector<int>()});
            if ( marked_beacons[i] ){
              continue;
            }
            auto curr_beacon = curr_set.second[0];
            closest_sets[i] = getClosestSet(curr_beacon, points, marked_points);

          }
          int best_index = -1;
          for (int m = 0; m < (int)(closest_sets.size()); m++) {
            if (closest_sets[m].first < 0)
              continue;
            if (best_index == -1){
              best_index = m;
              continue;
            }

            if (closest_sets[best_index].first > closest_sets[m].first){
              best_index = m;
            }
            else if (closest_sets[best_index].first == closest_sets[m].first) {
              if (closest_sets[best_index].second.size() < closest_sets[m].second.size()){
                best_index = m;
              }
            }
          }

          marked_beacon_count++;

          if (best_index == -1){
            break;
          }

          for (auto &subset_point_index : closest_sets[best_index].second){
            separated_points[best_index].second.push_back(points[subset_point_index]);
            marked_points[subset_point_index] = true;

          }
          marked_beacons[best_index] = true;

        }

        int i=-1;
        for (auto &point: points){
          i++;
          if (marked_points[i])
            continue;

          separated_points.push_back({(int)(separated_points.size()),emptySet});
          separated_points.back().second.push_back(cv::Point3d(-1,-1,-1)); //this means that this set does not have a beacon
          separated_points.back().second.push_back(points[i]);
          marked_points[i] = true;
          for (int j = i+1; j < (int)(points.size()); j++) {
            if (marked_points[j])
              continue;
            if (cv::norm(point - points[j]) < MAX_DIST_INIT){
              separated_points.back().second.push_back(points[j]);
              marked_points[j] = true;
            }
          }
        }

        return separated_points;
      }

      //}


      /**
       * @brief Calculates a pose with error covariance of a UAV observed as a set of its blinking markers. This heavily exploits the approach for accounting for input errors and ambiguity ranges using the unscented transform shown in [V Walter, M Vrba and M Saska. "On training datasets for machine learning-based visual relative localization of micro-scale UAVs" (ICRA 2020). 2020].
       *
       * @param points The set of observed blinking markers in the image space of the current camera
       * @param target The index of the current target UAV
       * @param image_index The index of the current camera observing the UAV
       * @param output_pose The output estimated pose with covariance, encapsulated in a ros message. Also includes the target index
       */
      /* extractSingleRelative //{ */
      void extractSingleRelative(std::vector< cv::Point3d > points, int target, size_t image_index, mrs_msgs::PoseWithCovarianceIdentified& output_pose, std::vector<mrs_msgs::PoseWithCovarianceIdentified> &constituents) {

        std::pair<e::Vector3d, e::Quaterniond> final_mean;
        e::MatrixXd final_covariance;

        if (_debug_){
          ROS_INFO_STREAM("[UVDARPoseCalculator]: framerateEstim: " << estimated_framerate_[image_index]);
        }

        double perr=0.2/estimated_framerate_[image_index]; // The expected error of the frequency estimate (depends on the sampling frequency / camera framerate)


        auto start = profiler.getTime();

        double alpha_max;
        std::vector<e::Vector3d> v_w;
        if (points.size() != 1){
          for (auto& point: points){
            v_w.push_back(directionFromCamPoint(point, image_index));
          }
          alpha_max = getLargestAngle(v_w);
        }
          
        if ((points.size() == 1) || (alpha_max < 0.01)){
          auto v_w_s = baseFromOptical(directionFromCamPoint(points.at(0), image_index));
          v_w_s *= 15.0; //max range
          final_mean.first << v_w_s.x(),v_w_s.y(),v_w_s.z();
          final_mean.second = e::Quaterniond(1,0,0,0);
          final_covariance.setIdentity(6,6);
          final_covariance *= M_PI;//large covariance for angles in radians
          final_covariance.topLeftCorner(3, 3) = getLongCovariance(v_w_s,(model_.getMaxMinVisibleDiameter().first*1.0),1000.0);
        }
        else {
          auto furthest_position = getRoughInit(model_, v_w, image_index);
          if (_debug_){
            ROS_INFO_STREAM("[UVDARPoseCalculator]: Furthest possible distance: " << furthest_position.norm());
          }
          /* auto rough_init = std::chrono::high_resolution_clock::now(); */
          /* elapsedTime.push_back({currDepthIndent() + ,std::chrono::duration_cast<std::chrono::microseconds>(rough_init - start).count()}); */
          profiler.addValueSince("Rough initialization", start);

          auto [hypotheses, errors] = getViableInitialHyptheses(model_, points, furthest_position, target, image_index);

          /* auto fitted_position = iterFitPosition(model_, points, rough_initialization, target,  image_index); */
          /* if (_debug_){ */
          /*   ROS_INFO_STREAM("[UVDARPoseCalculator]: Fitted position: " << fitted_position.transpose()); */
          /* } */

          if (_debug_)
            ROS_INFO_STREAM("[UVDARPoseCalculator]: Rough hypotheses for target " << target << " in image " << image_index << ": ");
          int i = 0;
          if (_debug_)
            for (auto h: hypotheses){
              ROS_INFO_STREAM("x: [" << h.first.transpose() << "] rot: [" << rad2deg(quaternionToRPY(h.second).transpose()) << "] with error of " << errors.at(i++));
            }

          /* auto viable_hypotheses = std::chrono::high_resolution_clock::now(); */
          /* elapsedTime.push_back({currDepthIndent() + "Viable initial hypotheses",std::chrono::duration_cast<std::chrono::microseconds>(viable_hypotheses - rough_init).count()}); */
          profiler.addValue("Viable initial hypotheses");

          std::vector<std::pair<e::Vector3d, e::Quaterniond>> selected_poses;
          std::vector<double> projection_errors;
          projection_errors.push_back(std::numeric_limits<double>::max());
          double smallest_error_in_set = std::numeric_limits<double>::max();
          for (auto h: hypotheses){
            /* profiler.stop(); */
            profiler.indent();
            auto [fitted_pose, error] = iterFitFull(model_, points, h, target,  image_index);
            profiler.unindent();
            /* profiler.start(); */
            if (_debug_){
              ROS_INFO_STREAM("[UVDARPoseCalculator]: Fitted pose: [" << fitted_pose.first.transpose() << "] rot: [" << rad2deg(quaternionToRPY(fitted_pose.second)).transpose() << "] with error of " << error);
            }


            if (fitted_pose.first.norm() < 1.0) { //We don't expect to be able to measure relative poses of UAVs this close - the markers would be too bright and too far apart
              continue;
            }

            e::Vector3d unit_vec;
            unit_vec << 0,0,1.0;
            if (acos(fitted_pose.first.normalized().dot(unit_vec)) > rad2deg(190)) //our lenses only allow us to see UAVs ~92.5 degrees away from the optical axis of the camera
              continue;

            /* if (projection_errors.back() > (error+(SIMILAR_ERRORS_THRESHOLD*(int)(points.size())))){ */
            if ((error) < (smallest_error_in_set*sqr(0.5))){
              projection_errors.clear();
              projection_errors.push_back(error);
              selected_poses.clear();
              selected_poses.push_back(fitted_pose);

              smallest_error_in_set = error;
              if (_debug_)
                ROS_INFO_STREAM("selected");
            }
            /* else if (projection_errors.back() > (error-(SIMILAR_ERRORS_THRESHOLD*(int)(points.size())))){ */
            else if ((error) < (smallest_error_in_set*sqr(2.0))){
              projection_errors.push_back(error);
              selected_poses.push_back(fitted_pose);
              if (smallest_error_in_set > error){
                smallest_error_in_set = error;
              }
              if (_debug_)
                ROS_INFO_STREAM("added");
            }
          }

          /* auto precise_fitting = std::chrono::high_resolution_clock::now(); */
          /* elapsedTime.push_back({currDepthIndent() + "Precise fitting",std::chrono::duration_cast<std::chrono::microseconds>(precise_fitting - viable_hypotheses).count()}); */
          profiler.addValue("Precise fitting");

          if ((int)(selected_poses.size()) == 0){
            ROS_ERROR_STREAM("[UVDARPoseCalculator]: No suitable hypothesis found!");
            return;
          }


          std::vector<e::MatrixXd> covariances;
          for (auto p : selected_poses){
            profiler.indent();
            covariances.push_back(getCovarianceEstimate(model_, points, p, target,  image_index));
            profiler.unindent();
            /* if (_debug_){ */
            /*   ROS_INFO_STREAM("[UVDARPoseCalculator]: Covariance: [\n" << covariances.back() << "\n]"); */
            /* } */
          }

          /* auto covariance_estimation = std::chrono::high_resolution_clock::now(); */
          /* elapsedTime.push_back({currDepthIndent() + "Covariance estimation",std::chrono::duration_cast<std::chrono::microseconds>(covariance_estimation - precise_fitting).count()}); */
          profiler.addValue("Covariance estimation");

          if (_publish_constituents_){
            for (int i = 0; i<(int)(selected_poses.size()); i++){
              auto constituent_pose_optical = opticalFromBase(selected_poses[i],covariances[i], image_index);
              mrs_msgs::PoseWithCovarianceIdentified constituent;

              constituent.id = target;
              constituent.pose.position.x = constituent_pose_optical.first.first.x();
              constituent.pose.position.y = constituent_pose_optical.first.first.y();
              constituent.pose.position.z = constituent_pose_optical.first.first.z();
              constituent.pose.orientation.x = constituent_pose_optical.first.second.x();
              constituent.pose.orientation.y = constituent_pose_optical.first.second.y();
              constituent.pose.orientation.z = constituent_pose_optical.first.second.z();
              constituent.pose.orientation.w = constituent_pose_optical.first.second.w();
              for (int i=0; i<constituent_pose_optical.second.cols(); i++){
                for (int j=0; j<constituent_pose_optical.second.rows(); j++){
                  constituent.covariance[constituent_pose_optical.second.cols()*j+i] =  constituent_pose_optical.second(j,i);
                }
              }
              constituents.push_back(constituent);
            }
          }



          if ((int)(selected_poses.size()) == 1){
            final_mean = selected_poses.at(0);
            final_covariance = covariances.at(0);
          }
          else if ((int)(selected_poses.size()) > 1){
            if (_debug_)
              ROS_INFO_STREAM("[UVDARPoseCalculator]: " << selected_poses.size() << " equivalent hypotheses found! I will attempt to smear them together into a unified measurement.");
            std::tie(final_mean, final_covariance) = getMeasurementUnion(selected_poses, covariances);
          }


          /* auto measurement_union = std::chrono::high_resolution_clock::now(); */
          /* elapsedTime.push_back({currDepthIndent() + "Measurement union",std::chrono::duration_cast<std::chrono::microseconds>(measurement_union - covariance_estimation).count()}); */
          profiler.addValue("Measurement union");


          /* covariance += e::MatrixXd::Identity(6,6)*0.0001; */


          /* tf::Quaternion qtemp; */
          /* qtemp.setRPY((ms.x(3)), (ms.x(4)), (ms.x(5))); */
          /* qtemp=tf::Quaternion(-0.5,0.5,-0.5,-0.5)*qtemp; //bring relative orientations to the optical frame of the camera (Roll, Pitch and Yaw were estimated in the more intuitive sensor frame (X forward, Y to the left, Z up) */
          /* qtemp.normalize();//just in case */
          }


          auto fitted_pose_optical = opticalFromBase(final_mean,final_covariance, image_index);

          output_pose.id = target;
          output_pose.pose.position.x = fitted_pose_optical.first.first.x();
          output_pose.pose.position.y = fitted_pose_optical.first.first.y();
          output_pose.pose.position.z = fitted_pose_optical.first.first.z();
          output_pose.pose.orientation.x = fitted_pose_optical.first.second.x();
          output_pose.pose.orientation.y = fitted_pose_optical.first.second.y();
          output_pose.pose.orientation.z = fitted_pose_optical.first.second.z();
          output_pose.pose.orientation.w = fitted_pose_optical.first.second.w();
          for (int i=0; i<fitted_pose_optical.second.cols(); i++){
            for (int j=0; j<fitted_pose_optical.second.rows(); j++){
              output_pose.covariance[fitted_pose_optical.second.cols()*j+i] =  fitted_pose_optical.second(j,i);
            }
          }

          if (_debug_){
            ROS_INFO_STREAM("[UVDARPoseCalculator]: Y: \n" << fitted_pose_optical.first.first.transpose() << " : [" << fitted_pose_optical.first.second.x() << "," << fitted_pose_optical.first.second.y() << "," <<fitted_pose_optical.first.second.z() << "," <<fitted_pose_optical.first.second.w() << "]" );
            ROS_INFO_STREAM("[UVDARPoseCalculator]: Py: \n" << fitted_pose_optical.second );
          }

      }
      //}

      /* std::vector<e::Vector3d> getRoughInit(LEDModel model, std::vector<cv::Point3d> observed_points, int image_index){ */
      e::Vector3d getRoughInit(LEDModel model, std::vector<e::Vector3d> v_w, int image_index){

        /* std::vector<e::Vector3d> v_w; */
        e::Vector3d v_avg = {0,0,0};
        for (auto& v: v_w){
          /* v_w.push_back(directionFromCamPoint(point, image_index)); */
          v_avg += v;
        }
        v_avg /= (double)(v_avg.size());
        v_avg = v_avg.normalized();
        /* ROS_ERROR_STREAM("[UVDARPoseCalculator]: model size: " << model.size()); */
        /* for (sub_model : getSubModels(model, (int)(observed_points.size()))) { */
          /* double d_model = getRoughVisibleDiameter(sub_model); */
        double l_max = UVDAR_RANGE;
        if ((int)(v_w.size()) > 1){
          auto [d_max, d_min] = model.getMaxMinVisibleDiameter();
          double alpha_max = getLargestAngle(v_w);

          l_max = (d_max/2.0)/tan(alpha_max/2.0);
          if (_debug_)
            ROS_INFO_STREAM("[UVDARPoseCalculator]: d_max: " << d_max << "; alpha_max: " << alpha_max << "; l_rough: " << l_max);
        }
          
          /* ROS_INFO_STREAM("[UVDARPoseCalculator]: d_min: " << d_min << "; alpha_min: " << alpha_min << "; l_rough: " << l_max); */
          return baseFromOptical(v_avg*l_max);
        /* } */
      }


      double getLargestAngle(std::vector<e::Vector3d> directions){
        double max_angle = 0;
        std::pair<int,int> sel_indices = {-1,-1};
        for (int i = 0; i < ((int)(directions.size()) - 1); i++){
          for (int j = i+1; j < (int)(directions.size()); j++){
            double tent_angle = acos(directions[i].normalized().dot(directions[j].normalized()));
            if (_debug_)
              ROS_INFO_STREAM("[UVDARPoseCalculator]: tent_angle: "<< tent_angle);
            if (tent_angle > max_angle){
              max_angle = tent_angle;
              sel_indices = {i,j};
            }
          }
        }

        if ((sel_indices.first != -1) && (sel_indices.second != -1)){
          if (_debug_)
           ROS_INFO_STREAM("[UVDARPoseCalculator]: selected points: " << sel_indices.first << ": " << directions[sel_indices.first].transpose() << " and " << sel_indices.second << ": " << directions[sel_indices.second].transpose());
        }
        else{
          if (_debug_)
            ROS_INFO_STREAM("[UVDARPoseCalculator]: No points selected as closest");
        }

        return max_angle;
      }

      /* std::vector<LEDModel> getSubModels(LEDModel full_model, int min_markers){ */
      /*   std::vector<LEDModel> output; */

      /* } */

      void prepAxisVectors(){ // spread out the axis of initial hypotheses - presume that Z is roughly upwards
        axis_vectors_.push_back(e::Vector3d::UnitZ());

        axis_vectors_.push_back(e::Vector3d::UnitX());
        axis_vectors_.push_back(-e::Vector3d::UnitX());
        axis_vectors_.push_back(e::Vector3d::UnitY());
        axis_vectors_.push_back(-e::Vector3d::UnitY());

        axis_vectors_.push_back(e::Vector3d(sqrt(0.5), sqrt(0.5), 0.0));
        axis_vectors_.push_back(e::Vector3d(-sqrt(0.5), sqrt(0.5), 0.0));
        axis_vectors_.push_back(e::Vector3d(-sqrt(0.5), -sqrt(0.5), 0.0));
        axis_vectors_.push_back(e::Vector3d(sqrt(0.5), -sqrt(0.5), 0.0));

        axis_vectors_.push_back(e::Vector3d(0.0, sqrt(0.5), sqrt(0.5)));
        axis_vectors_.push_back(e::Vector3d(0.0, -sqrt(0.5), sqrt(0.5)));
        axis_vectors_.push_back(e::Vector3d(-sqrt(0.5), 0.0, sqrt(0.5)));
        axis_vectors_.push_back(e::Vector3d(-sqrt(0.5), 0.0, sqrt(0.5)));
      }


      e::Vector3d iterFitPosition(LEDModel model, std::vector<cv::Point3d> observed_points, e::Vector3d rough_initialization, int target, int image_index){
        e::Vector3d position_curr = rough_initialization;
        auto model_curr = model.translate(position_curr);
        double step_init = 0.1;
        double step = step_init;
        /* double y_step = step_init; */
        /* double z_step = step_init; */
        double error_total = totalError(model_curr, observed_points, target, image_index);
        LEDModel shape_top, shape_bottom;
        LEDModel shape_left, shape_right;
        LEDModel shape_front, shape_back;
        double top_error, bottom_error;
        double left_error, right_error;
        double front_error, back_error;
        auto gradient = e::Vector3d (
            std::numeric_limits<double>::max(),
            std::numeric_limits<double>::max(),
            std::numeric_limits<double>::max()
            );
        double threshold = (int)(observed_points.size())*0.001;
        int iters = 0;
        if (_debug_)
          ROS_INFO_STREAM("[UVDARPoseCalculator]: total error init: " << error_total);
        while ((error_total > threshold) && ((gradient.norm()) > 0.0001) && (iters < 100)){
          step = step_init;
          int it=0;
          while (it<1000){
            it++;
            shape_top     = model_curr.translate(e::Vector3d(0,0,step));
            shape_bottom  = model_curr.translate(e::Vector3d(0,0,-step));
            shape_left    = model_curr.translate(e::Vector3d(0,step,0));
            shape_right   = model_curr.translate(e::Vector3d(0,-step,0));
            shape_front   = model_curr.translate(e::Vector3d(step,0,0));
            shape_back    = model_curr.translate(e::Vector3d(-step,0,0));
            top_error = totalError(shape_top, observed_points, target, image_index);
            /* ROS_INFO_STREAM("[UVDARPoseCalculator]: top: " << top_error); */
            bottom_error = totalError(shape_bottom, observed_points, target, image_index);
            /* ROS_INFO_STREAM("[UVDARPoseCalculator]: bottom: " << bottom_error); */
            if ( (step > 0.0001) && (sgn(bottom_error - error_total) == sgn(top_error - error_total))) {
              step /= 2;
              continue;
            }
            left_error = totalError(shape_left, observed_points, target, image_index);
            /* ROS_INFO_STREAM("[UVDARPoseCalculator]: left: " << left_error); */
            right_error = totalError(shape_right, observed_points, target, image_index);
            /* ROS_INFO_STREAM("[UVDARPoseCalculator]: right:" << right_error); */
            if ( (step > 0.0001) && (sgn(left_error - error_total) == sgn(right_error - error_total))) {
              step /= 2;
              continue;
            }
            front_error = totalError(shape_front, observed_points, target, image_index);
            /* ROS_INFO_STREAM("[UVDARPoseCalculator]: front: " << front_error); */
            back_error = totalError(shape_back, observed_points, target, image_index);
            /* ROS_INFO_STREAM("[UVDARPoseCalculator]: back: " << back_error); */
            if ( (step > 0.0001) && (sgn(front_error - error_total) == sgn(back_error - error_total))) {
              step /= 2;
              continue;
            }

            break;
          }
          gradient.z() = ((top_error-bottom_error)/(2*step))/((double)(observed_points.size()));
          gradient.y() = ((left_error-right_error)/(2*step))/((double)(observed_points.size()));
          gradient.x() = ((front_error-back_error)/(2*step))/((double)(observed_points.size()));

          /* gradient.x() = gradient.x()*x_step; */
          /* gradient.y() = gradient.y()*y_step; */
          /* gradient.z() = gradient.z()*z_step; */

          /* if ( */ 
          /*     (gradient.x() > x_step) || */
          /*     (gradient.y() > y_step) || */
          /*     (gradient.z() > z_step) */
          /*    ){ */
            gradient = gradient.normalized()*step;
          /* } */

          double x_diff, y_diff, z_diff;
          if (abs(gradient.x()) > 1E-9)
            x_diff = -gradient.x();
          else
            x_diff = 0;
          if (abs(gradient.y()) > 1E-9)
            y_diff = -gradient.y();
          else
            y_diff = 0;
          if (abs(gradient.z()) > 1E-9)
            z_diff = -gradient.z();
          else
            z_diff = 0;


          /* ROS_INFO_STREAM("[UVDARPoseCalculator]: gradient: " << gradient); */
          position_curr = position_curr + e::Vector3d(x_diff, y_diff, z_diff);
          model_curr = model_curr.translate(e::Vector3d(x_diff, y_diff, z_diff));

          error_total = totalError(model_curr, observed_points, target, image_index);
          if (_debug_){
            ROS_INFO_STREAM("[UVDARPoseCalculator]: total error: " << error_total;);
          }
          iters++;
        }
        //final gradient check
        double mean_error = error_total/((double)(observed_points.size()));
        step = 0.10;
        /* y_step = 0.10; */
        /* z_step = 0.10; */
        shape_top   = model_curr.translate(e::Vector3d(0,0,step));
        shape_bottom= model_curr.translate(e::Vector3d(0,0,-step));
        shape_left  = model_curr.translate(e::Vector3d(0,step,0));
        shape_right = model_curr.translate(e::Vector3d(0,-step,0));
        shape_front = model_curr.translate(e::Vector3d(step,0,0));
        shape_back  = model_curr.translate(e::Vector3d(-step,0,0));
        gradient.x() = ((((abs(front_error)+abs(back_error))/2)-mean_error)/(step))/((double)(observed_points.size()));
        gradient.y() = ((((abs(left_error)+abs(right_error))/2)-mean_error)/(step))/((double)(observed_points.size()));
        gradient.z() = ((((abs(top_error)+abs(bottom_error))/2)-mean_error)/(step))/((double)(observed_points.size()));

        return position_curr;
      }

      std::pair<std::vector<std::pair<e::Vector3d, e::Quaterniond>>,std::vector<double>> getViableInitialHyptheses(LEDModel model, std::vector<cv::Point3d> observed_points, e::Vector3d furthest_position, int target, int image_index, double init_dist_step_meters=2.0, int orientation_step_count=24){
        e::Vector3d first_position = 1.0*furthest_position.normalized();
        if (_debug_)
          ROS_INFO_STREAM("[UVDARPoseCalculator]: Range: " << (furthest_position-first_position).norm());
        int dist_step_count = round((furthest_position-first_position).norm()/init_dist_step_meters);
        e::Vector3d position_step;
        [[maybe_unused]] bool is_close = false;
        if (dist_step_count == 0){
          position_step = (furthest_position-first_position).normalized();
          first_position = furthest_position;
          is_close = true;
        }
        else{ 
          position_step = (furthest_position-first_position)/dist_step_count;
        }

        double angle_step = 2.0*M_PI/(double)(orientation_step_count);

        std::vector<std::pair<e::Vector3d, e::Quaterniond>> acceptable_hypotheses;
        std::vector<double> errors;

        e::Vector3d position_curr = first_position;
        std::vector<std::vector<std::tuple<double,e::Vector3d,double>>> orientation_errors;
        std::vector<std::tuple<double,e::Vector3d,double>> best_orientations;

        for (int i=0; i<=dist_step_count; i++){
          best_orientations.clear();
          orientation_errors.clear();
          /* best_orientation.push_back({std::numeric_limits<double>::max(), -1}); */
          for (auto v : axis_vectors_){
            orientation_errors.push_back(std::vector<std::tuple<double,e::Vector3d,double>>());
            for (int j=0; j<orientation_step_count; j++){
              /* use is close */

              ROS_INFO_STREAM("[UVDARPoseCalculator]: pos cur: " << position_curr );

<<<<<<< HEAD
            double error_total = totalError(model.rotate(e::Vector3d(0,0,0), e::Vector3d::UnitZ(), j*angle_step).rotate(e::Vector3d(0,0,0), position_curr.normalized(), -img_rotator[image_index]).translate(position_curr), observed_points, target, image_index);
            orientation_errors.push_back({error_total,j*angle_step});
              ROS_INFO_STREAM("[UVDARPoseCalculator]: orientation error: " << orientation_errors.back().first );
=======
              /* double error_total = totalError(model.rotate(e::Vector3d(0,0,0), e::Vector3d::UnitZ(), j*angle_step).rotate(e::Vector3d(0,0,0), position_curr.normalized(), -img_rotator[image_index]).translate(position_curr), observed_points, target, image_index); */
              double error_total = totalError(model.rotate(e::Vector3d(0,0,0), v, j*angle_step).rotate(e::Vector3d(0,0,0), position_curr.normalized(), -img_rotator[image_index]).translate(position_curr), observed_points, target, image_index);
              orientation_errors.back().push_back({error_total,v,j*angle_step});
              /* ROS_INFO_STREAM("[UVDARPoseCalculator]: orientation error: " << std::get<0>(orientation_errors.back()) ); */
            }
>>>>>>> 31ba1d60
          }

          //find local orientation minima
          for (auto &orr_err : orientation_errors){
            auto orig_back = orr_err.back();
            orr_err.push_back(orr_err.front());
            orr_err.insert(orr_err.begin(), orig_back);
            for (int j = 1; j < (int)(orr_err.size())-1; j++){
              if (std::get<0>(orr_err.at(j)) < ((ERROR_THRESHOLD/position_curr.norm())*(int)(observed_points.size()))){
                if ((std::get<0>(orr_err.at(j)) < std::get<0>(orr_err.at(j-1))) && (std::get<0>(orr_err.at(j)) < std::get<0>(orr_err.at(j+1)))){
                  best_orientations.push_back(orr_err.at(j));
                }
              }
            }
          }

            /* if ((best_orientation.back()).first > error_total){ */
            /*   best_orientation.back().first = error_total; */
            /*   best_orientation.back().second = j*angle_step; */
            /* } */
          /* } */

          /* /1* if (true){ *1/ */
          for (auto& bor : best_orientations){
            if (std::get<0>(bor) < ((ERROR_THRESHOLD/position_curr.norm())*(int)(observed_points.size()))){
              /* acceptable_hypotheses.push_back(std::pair<e::Vector3d, e::Quaterniond>(position_curr, e::AngleAxisd(-img_rotator[image_index],position_curr.normalized())*e::AngleAxisd(bor.second, e::Vector3d::UnitZ()))); */
              acceptable_hypotheses.push_back(std::pair<e::Vector3d, e::Quaterniond>(position_curr, e::AngleAxisd(-img_rotator[image_index],position_curr.normalized())*e::AngleAxisd(std::get<2>(bor), std::get<1>(bor))));
              errors.push_back(std::get<0>(bor));
            }
          }

          ROS_INFO_STREAM("[UVDARPoseCalculator]: best_orientation count: " << best_orientations.size() << ", acceptable: " << acceptable_hypotheses.size() );
          position_curr+=position_step;
        }

        return {acceptable_hypotheses, errors};
      }

      std::pair<std::pair<e::Vector3d, e::Quaterniond>, double> iterFitFull(LEDModel model, std::vector<cv::Point3d> observed_points, std::pair<e::Vector3d, e::Quaterniond> hypothesis, int target, int image_index){
        /* auto start = std::chrono::high_resolution_clock::now(); */
        auto start = profiler.getTime();

        if (_debug_)
          ROS_INFO_STREAM("[UVDARPoseCalculator]: Refined hypotheses for target " << target << " in image " << image_index << ": ");
          e::Vector3d position_curr = hypothesis.first;
          /* e::Vector3d RPY_curr = e::Vector3d(0,0,0); */
          e::Quaterniond orientation_start  = hypothesis.second;
          e::Quaterniond orientation_curr  = orientation_start;
          auto model_curr = model.rotate(e::Vector3d(0,0,0), orientation_curr).translate(position_curr);

          double pos_step_init = 0.01;
          double angle_step_init = 0.01;
          /* double x_step     = 0.1; */
          /* double y_step     = 0.1; */
          /* double z_step     = 0.1; */
          /* double pos_step[3]; */
          double pos_step;
          double angle_step   = 0.1;//rad
          /* double pitch_step = 0.1;//rad */
          /* double roll_step  = 0.1;//rad */

          double error_total = totalError(model_curr, observed_points, target, image_index);
          /* LEDModel shape_top, shape_bottom; */
          /* LEDModel shape_left, shape_right; */
          /* LEDModel shape_front, shape_back; */
          LEDModel shape_a, shape_b;
          /* LEDModel shape_ccw, shape_cw; */
          /* LEDModel shape_pd, shape_pu; */
          /* LEDModel shape_rr, shape_rl; */
          /* double top_error, bottom_error; */
          /* double left_error, right_error; */
          /* double front_error, back_error; */
          double a_error, b_error;
          /* double ccw_error, cw_error; //yaw */
          /* double pd_error, pu_error; //pitch */
          /* double rr_error, rl_error; //roll */
          e::VectorXd gradient = Eigen::VectorXd(6);
          gradient <<
            std::numeric_limits<double>::max(),
            std::numeric_limits<double>::max(),
            std::numeric_limits<double>::max(),
            std::numeric_limits<double>::max(),
            std::numeric_limits<double>::max(),
            std::numeric_limits<double>::max();
          double threshold = (double)(observed_points.size())*sqr(QPIX);
          int iters = 0;
          if (_debug_)
            ROS_INFO_STREAM("[UVDARPoseCalculator]: total error init: " << error_total);
          /* auto variable_initialization = std::chrono::high_resolution_clock::now(); */
          /* elapsedTime.push_back({currDepthIndent() + "Variable initialization",std::chrono::duration_cast<std::chrono::microseconds>(variable_initialization - start).count()}); */
          profiler.addValueSince("Variable initialization",start);


          profiler.indent();
          double prev_error_total = error_total+(threshold);
          int grad_iter = 0;
          while ((error_total > threshold) && ((prev_error_total - error_total) > (threshold*0.1)) && (iters < 50)){
            /* while ((error_total > threshold) && (iters < 50)){ */
            /* auto loop_start = std::chrono::high_resolution_clock::now(); */
            auto loop_start = profiler.getTime();
            prev_error_total = error_total;
            /* pos_step[0] = pos_step[1] = pos_step[2] = pos_step_init; */
            /* ROS_INFO_STREAM("[UVDARPoseCalculator]: it: "<<iters <<": here A"); */
            grad_iter = 0;
            for (int dim = 0; dim < 3; dim++){
              pos_step = pos_step_init;
              bool extreme = false;
              int it=0;
              while (it<1000){//get local position gradient
                it++;
                grad_iter++;
                e::Vector3d grad_vec = e::Vector3d(0,0,0);
                grad_vec(dim) = pos_step;
                /* auto pos_grad_start = profiler.getTime(); */
                shape_a     = model_curr.translate(grad_vec);
                shape_b     = model_curr.translate(-grad_vec);
                /* profiler.addValueSince("Shape shifting", pos_grad_start); */

                a_error = totalError(shape_a, observed_points, target, image_index);
                /* ROS_INFO_STREAM("[UVDARPoseCalculator]: top: " << top_error); */
                b_error = totalError(shape_b, observed_points, target, image_index);
                /* ROS_INFO_STREAM("[UVDARPoseCalculator]: bottom: " << bottom_error); */
                /* profiler.addValue("Errors"); */
                if ( (pos_step > (0.1*pos_step_init)) && (sgn(b_error - error_total) == sgn(a_error - error_total))) {
                  /* extreme = true; */
                  /* break; */
                  pos_step /= 2;
                  if (pos_step <= (0.1*pos_step_init)){
                    extreme = true;
                    break;
                  }
                  continue;
                }
                if (pos_step <= (0.1*pos_step_init)){
                  extreme = true;
                }
                break;
              }

              if (!extreme)
                gradient(dim) = ((a_error-b_error)/(2*pos_step))/((double)(observed_points.size()));
              else 
                gradient(dim) = 0;
            }
            /* gradient(1) = ((left_error-right_error)/(2*y_step))/((double)(observed_points.size())); */
            /* gradient(2) = ((front_error-back_error)/(2*z_step))/((double)(observed_points.size())); */

            /* auto pos_gradient = std::chrono::high_resolution_clock::now(); */
            /* elapsedTime.push_back({currDepthIndent() + "Position gradient (="+std::to_string(gradient.topLeftCorner(3,1).norm())+")",std::chrono::duration_cast<std::chrono::microseconds>(pos_gradient - loop_start).count()}); */
            profiler.addValueSince("Position gradient (it:"+std::to_string(grad_iter)+",g="+std::to_string(gradient.topLeftCorner(3,1).norm())+")",loop_start);


            if ((gradient.bottomLeftCorner(3,1).norm()) > (0.1*angle_step_init)){//to check for extremes
              double m_lin_gradient = (gradient.topRightCorner(3,1).norm());
              double t_parameter = -0.5*m_lin_gradient;
              /* double lin_gradient; */
              double dist = 0.0;
              double lin_step_init = pos_step_init/2;
              /* double lin_diff_step = lin_step_init; */
              double alpha_lin_step = lin_step_init;
              /* double lin_step = gradient.topRightCorner(3,1).norm(); */
              e::Vector3d p_step_dir = -(gradient.topRightCorner(3,1).normalized());
              double error_shift_prev = error_total;
              double error_shift_curr = error_total;
              auto model_shifted_curr = model_curr;
              /* ROS_INFO_STREAM("[UVDARPoseCalculator]: it: "<<iters <<": here B"); */
              /* int pos_shift_iters = 0; */
              auto loop_start_gradient_descent = profiler.getTime();
              int j=0;
              while (alpha_lin_step > 0.0001){
                j++;
                /* double dist_tent = dist-(sgn(lin_gradient)*alpha_lin_step); */
                /* alpha_lin_step = lin_step_init; */
                model_shifted_curr = model_curr.translate(p_step_dir*alpha_lin_step);
                error_shift_curr = totalError(model_shifted_curr, observed_points, target, image_index);
                if (error_shift_prev-error_shift_curr > alpha_lin_step*t_parameter){
                  dist = dist + alpha_lin_step;
                  break;
                }
                alpha_lin_step *= 0.5;
                /* continue; */
                /* ROS_INFO_STREAM("[UVDARPoseCalculator]: error_shifted: " << error_shift_curr); */
                /* dist = dist_tent; */
                /* break; */
              }
              /* } */
              /* profiler.addValue("i = "+std::to_string(i) +"; j = "+std::to_string(j)); */
              /* profiler.addValue("j = "+std::to_string(j)); */
              /* pos_shift_iters++; */
              /* } while ((error_shift_prev-error_shift_curr > 0.001) && (!found_local_minimum)); */
              position_curr += p_step_dir*dist;
              model_curr = model_shifted_curr;
              error_total = error_shift_curr;

              /* auto pos_fitting = std::chrono::high_resolution_clock::now(); */
              /* elapsedTime.push_back({currDepthIndent() + "Position fitting - iter. "+std::to_string(pos_shift_iters),std::chrono::duration_cast<std::chrono::microseconds>(pos_fitting - pos_gradient).count()}); */
              profiler.addValueSince("Position fitting - iter. "+std::to_string(j)+" (e="+std::to_string(error_total)+")",loop_start_gradient_descent);

            }

            auto rot_steps = profiler.getTime();
            grad_iter = 0;
            for (int dim = 0; dim < 3; dim++){
              angle_step = angle_step_init;
              bool extreme = false;
              int it=0;
              while (it<1000){
                it++;
                grad_iter++;

                e::Vector3d grad_axis_vec = e::Vector3d(0,0,0);
                grad_axis_vec(dim) = 1;
                shape_a     = model_curr.rotate(position_curr,  orientation_curr*grad_axis_vec, angle_step);
                shape_b     = model_curr.rotate(position_curr,  orientation_curr*grad_axis_vec, -angle_step);
                a_error = totalError(shape_a, observed_points, target, image_index);
                /* ROS_INFO_STREAM("[UVDARPoseCalculator]: ccw: " << ccw_error); */
                b_error = totalError(shape_b, observed_points, target, image_index);
                /* ROS_INFO_STREAM("[UVDARPoseCalculator]: cw: " << cw_error); */

                if ( (angle_step > (0.1*angle_step_init)) && (sgn(b_error - error_total) == sgn(a_error - error_total))) {
                  angle_step /= 2;
                  if (angle_step <= (0.1*angle_step_init)){
                    extreme = true;
                    break;
                  }
                  continue;
                }
                break;
              }

              if (!extreme)
                gradient(3+dim) = ((a_error-b_error)/(2*angle_step))/((double)(observed_points.size()));
              else
                gradient(3+dim) = 0;
            }

            profiler.addValueSince("Orientation gradient (it:"+std::to_string(grad_iter)+",g="+std::to_string(gradient.topLeftCorner(3,1).norm())+")", rot_steps);

            if ((gradient.topLeftCorner(3,1).norm()) > (0.1*angle_step_init)){//to check for extremes
              double rot_step_init = angle_step_init/2;
              double alpha_rot_step = rot_step_init;
              auto norm_gradient =  gradient.bottomRightCorner(3,1).normalized()*0.01;//small, to avoid cross-axis influence
              e::Vector3d p_step_axis =
                e::AngleAxisd(
                    e::AngleAxisd(-norm_gradient(0), e::Vector3d::UnitX()) *
                    e::AngleAxisd(-norm_gradient(1), e::Vector3d::UnitY()) *
                    e::AngleAxisd(-norm_gradient(2), e::Vector3d::UnitZ())
                    ).axis();

              /* -(gradient.topRightCorner(3,1).normalized()); */
              double error_rot_prev = error_total;
              double error_rot_curr = error_total;
              auto model_rotated_curr = model_curr;

              double m_rot_gradient = (gradient.bottomRightCorner(3,1).norm());
              double t_parameter = -0.5*m_rot_gradient;
              double angle = 0.0;
              int j = 0;
              /* while (alpha_rot_step > 0.001){ */
              while (alpha_rot_step > 0.0001){
                j++;
                /* double dist_tent = dist-(sgn(lin_gradient)*alpha_rot_step); */
                /* alpha_rot_step = lin_step_init; */
                model_rotated_curr = model_curr.rotate(position_curr, p_step_axis,alpha_rot_step);
                /* model_shifted_curr = model_curr.translate(p_step_dir*alpha_rot_step); */
                error_rot_curr = totalError(model_rotated_curr, observed_points, target, image_index);
                if (error_rot_prev-error_rot_curr > alpha_rot_step*t_parameter){
                  angle = angle + alpha_rot_step;
                  break;
                }
                alpha_rot_step *= 0.5;
                /* continue; */
                /* ROS_INFO_STREAM("[UVDARPoseCalculator]: error_shifted: " << error_shift_curr); */
                /* dist = dist_tent; */
                /* break; */
              }
              /* } */
              /* profiler.addValue("i = "+std::to_string(i) +"; j = "+std::to_string(j)); */
              /* profiler.addValue("j = "+std::to_string(j)); */
              orientation_curr = e::AngleAxisd(angle,p_step_axis)*orientation_curr;
              model_curr = model_rotated_curr;
              error_total = error_rot_curr;

              /* auto rot_fitting = std::chrono::high_resolution_clock::now(); */
              /* elapsedTime.push_back({currDepthIndent() + "Orientation fitting - iter. "+std::to_string(rot_shift_iters),std::chrono::duration_cast<std::chrono::microseconds>(rot_fitting - rot_gradient_time).count()}); */
              profiler.addValue("Orientation fitting - iter. "+std::to_string(j)+" (e="+std::to_string(error_total)+")");
            }

            profiler.addValueSince("Iteration loop "+std::to_string(iters),loop_start);
            iters++;
          }
          profiler.unindent();

          profiler.addValue("Main fitting loop (e="+std::to_string(error_total)+")");
          //final gradient check
          double mean_error = error_total/((double)(observed_points.size()));
          /* x_step = y_step = z_step = pos_step_init; */
          angle_step = angle_step_init;
          /* y_step = 0.10; */
          /* z_step = 0.10; */
          /* shape_top   = model_curr.translate(e::Vector3d(0,0,z_step)); */
          /* shape_bottom= model_curr.translate(e::Vector3d(0,0,-z_step)); */
          /* shape_left  = model_curr.translate(e::Vector3d(0,y_step,0)); */
          /* shape_right = model_curr.translate(e::Vector3d(0,-y_step,0)); */
          /* shape_front = model_curr.translate(e::Vector3d(z_step,0,0)); */
          /* shape_back  = model_curr.translate(e::Vector3d(-z_step,0,0)); */
          /* gradient.x() = ((((abs(front_error)+abs(back_error))/2)-mean_error)/(x_step))/((double)(observed_points.size())); */
          /* gradient.y() = ((((abs(left_error)+abs(right_error))/2)-mean_error)/(y_step))/((double)(observed_points.size())); */
          /* gradient.z() = ((((abs(top_error)+abs(bottom_error))/2)-mean_error)/(z_step))/((double)(observed_points.size())); */

          /* auto final_operations = std::chrono::high_resolution_clock::now(); */
          /* elapsedTime.push_back({currDepthIndent() + "Final operations",std::chrono::duration_cast<std::chrono::microseconds>(main_loop - final_operations).count()}); */
          profiler.addValue("Final operations");

          std::shared_ptr<std::vector<cv::Point3d>> projected_points = std::make_shared<std::vector<cv::Point3d>>();
          totalError(model_curr, observed_points, target, image_index, projected_points, true);
          /* ROS_INFO_STREAM("[UVDARPoseCalculator]: A "<< projected_points.size()); */
            /* ROS_INFO_STREAM("[UVDARPoseCalculator]: p_p count: " << projected_points->size()); */
          /* for (auto pt : *projected_points){ */
          /*   ROS_INFO_STREAM("[UVDARPoseCalculator]: p_p: " << pt); */
          /* } */
          

        return {{position_curr,orientation_curr}, error_total};
        /* return {e::Vector3d::UnitX(), e::Quaterniond(1,0,0,0)}; */
      }


      double totalError(LEDModel model, std::vector<cv::Point3d> observed_points, int target, int image_index, std::shared_ptr<std::vector<cv::Point3d>> projected_points={}, bool return_projections=false, bool discrete_pixels=false){
        struct ProjectedMarker {
          cv::Point2d position;
          /* int freq_id; */
          int signal_id;
          double cos_view_angle;
          double distance;
        };
        double total_error = 0;

        /* if (return_projections){ */
        /*   ROS_INFO_STREAM("[UVDARPoseCalculator]: A"); */
        /* } */
        if (return_projections && projected_points){
          /* ROS_INFO_STREAM("[UVDARPoseCalculator]: B"); */
          projected_points->clear();
        }

        std::vector<ProjectedMarker> projected_markers;
        for (auto marker : model){
          auto curr_projected =  camPointFromModelPoint(marker, image_index);
          if (
               (curr_projected.first.x>-0.5) && // edge of the leftmost pixel
               (curr_projected.first.y>-0.5) && // edge of the topmost pixel
               (curr_projected.first.x<(_oc_models_[image_index].width + 0.5)) && // edge of the rightmost pixel
               (curr_projected.first.y<(_oc_models_[image_index].height+ 0.5)) // edge of the bottommost pixel
             ){
            projected_markers.push_back({
                .position = curr_projected.first,
              .signal_id = marker.signal_id,
              .cos_view_angle = curr_projected.second,
              .distance = marker.position.norm()
              });
          }

          /* if (return_projections){ */
          /*   ROS_INFO_STREAM("[UVDARPoseCalculator]: C"); */
          /* } */

          /* ROS_INFO_STREAM("[UVDARPoseCalculator]: projected marker:  " << projected_markers.back().position << " : " << _frequencies_[(target*_frequencies_per_target_)+projected_markers.back().signal_id]); */
          /* ROS_INFO_STREAM("[UVDARPoseCalculator]: fid:  " << (target*_frequencies_per_target_)+projected_markers.back().signal_id  << "; target: " << target << "; lfid: " << projected_markers.back().signal_id); */
        }

        std::vector<ProjectedMarker> selected_markers;
        for (auto marker : projected_markers){
          double distance = marker.distance;
          double cos_angle =  marker.cos_view_angle;
          double led_intensity =
            round(std::max(.0, cos_angle) * (led_projection_coefs_[0] + (led_projection_coefs_[1] / ((distance + led_projection_coefs_[2]) * (distance + led_projection_coefs_[2])))));
          if (led_intensity > 0) { // otherwise they will probably not be visible
            selected_markers.push_back(marker);
          }
        /* ROS_INFO_STREAM("[UVDARPoseCalculator]: cos_angle: " << cos_angle << " distance: " << distance << " led_intensity: " << led_intensity); */
        }

        /* ROS_INFO_STREAM("[UVDARPoseCalculator]: projected_markers: " << projected_markers.size() << " vs. selected_markers (i): " << selected_markers.size()); */

        for (int i = 0; i < ((int)(selected_markers.size()) - 1); i++){
          for (int j = i+1; j < (int)(selected_markers.size()); j++){
            double tent_dist = cv::norm(selected_markers[i].position-selected_markers[j].position);
            if (tent_dist < 3){
              if (selected_markers[i].signal_id == selected_markers[j].signal_id){ // if the frequencies are the same, they tend to merge. Otherwise, the result varies
                selected_markers[i].position = (selected_markers[i].position + selected_markers[j].position)/2; //average them
                selected_markers.erase(selected_markers.begin()+j); //remove the other
                j--; //we are not expecting many 2+ clusters, so we will not define special case for this
              }
            }
          }
        }

        /* for (auto pt : observed_points){ */
        /*   ROS_INFO_STREAM("[UVDARPoseCalculator]: observed_marker: " << pt.x << " : " << pt.y << " : " << pt.z); */
        /* } */
        /* for (auto pt : selected_markers){ */
        /*   ROS_INFO_STREAM("[UVDARPoseCalculator]: projected_marker: " << pt.position.x << " : " << pt.position.y << " : " << pt.signal_id); */
        /* } */

          if (return_projections && projected_points){
            for (auto pt : selected_markers){
              projected_points->push_back(cv::Point3d(pt.position.x,pt.position.y,pt.signal_id));
            }
          }

        for (auto& obs_point : observed_points){

          /* ROS_INFO_STREAM("[UVDARPoseCalculator]: observed marker:  " << obs_point); */
          ProjectedMarker closest_projection;
          double closest_distance = std::numeric_limits<double>::max();
          bool any_match_found = false;
          /* for (auto& proj_point : projected_markers){ */
          for (auto& proj_point : selected_markers){
            /* double tent_signal_distance = abs( (1.0/(_signal_ids_[(target*_signals_per_target_)+proj_point.signal_id])) - (1.0/(obs_point.z)) ); */
            /* ROS_INFO_STREAM("[UVDARPoseCalculator]: signal distance:  " << tent_signal_distance); */
            /* if (tent_signal_distance < (2.0/estimated_framerate_[image_index])){ */
            if (_signal_ids_[(target*_signals_per_target_)+proj_point.signal_id] == (int)(obs_point.z)){
              double tent_image_distance;
              if (!discrete_pixels){
                tent_image_distance = cv::norm(proj_point.position - cv::Point2d(obs_point.x, obs_point.y));
              }
              else {
                tent_image_distance = cv::norm(cv::Point2i(proj_point.position.x - obs_point.x, proj_point.position.y - obs_point.y));
              }
              if (tent_image_distance > 100){
                /* ROS_INFO_STREAM("[UVDARPoseCalculator]: obs_point: " << cv::Point2d(obs_point.x, obs_point.y) << " : proj_point: " << proj_point.position); */
                /* exit(3); */
              }
              if (tent_image_distance < closest_distance){
                closest_distance = tent_image_distance;
                any_match_found = true;
              }
            }
          }
          if (any_match_found){
            total_error += sqr(closest_distance);
            /* ROS_INFO_STREAM("[UVDARPoseCalculator]: closest_distance squared: " << sqr(closest_distance)); */
          }
          else {
            total_error += UNMATCHED_OBSERVED_POINT_PENALTY;
          }
        }

        total_error += UNMATCHED_PROJECTED_POINT_PENALTY * std::max(0,(int)(selected_markers.size() - observed_points.size()));
        total_error += UNMATCHED_OBSERVED_POINT_PENALTY * std::max(0,(int)(observed_points.size() - selected_markers.size()));

        return total_error;
      }

      e::MatrixXd getCovarianceEstimate(LEDModel model, std::vector<cv::Point3d> observed_points, std::pair<e::Vector3d, e::Quaterniond> pose, int target, int image_index){
        e::MatrixXd output;

        double trans_scale = 0.1;
        /* rot_scale = 0.05; */
        double rot_scale = 0.1;
        auto Y0 = pose;
        /* e::MatrixXd Y(6,(3*3*3*3*3*3)); */
        e::MatrixXd Y(6,(2*2*2*2*2*2));
        /* std::vector<int> j = {-1,0,1}; */
        std::vector<int> j = {-1,1}; // for 6D, we need 21 independent samples. Accounting for point symmetry, this is 42. 6D hypercube has 64 vertices, which is sufficient.
        int k = 0;
        std::vector<double> Xe;
        for (auto x_s : j){
          for (auto y_s : j){
            for (auto z_s : j){
              for (auto roll_s : j){
                for (auto pitch_s : j){
                  for (auto yaw_s : j){
                    /* if ( */
                    /*     (x_s == 0) && */
                    /*     (y_s == 0) && */
                    /*     (z_s == 0) && */
                    /*     (roll_s == 0) && */
                    /*     (pitch_s == 0) && */
                    /*     (yaw_s == 0) */
                    /*     ){ */
                    /*   Xe.push_back(std::numeric_limits<double>::max()); //to avoid singularities */
                    /*   Y(0,k) = Y0.first.x(); */
                    /*   Y(1,k) = Y0.first.y(); */
                    /*   Y(2,k) = Y0.first.z(); */
                    /*   auto Y_rpy = quaternionToRPY(Y0.second); */
                    /*   Y(3,k) = Y_rpy(0); */
                    /*   Y(4,k) = Y_rpy(1); */
                    /*   Y(5,k) = Y_rpy(2); */
                    /* } */
                    /* else { */
                      e::Quaterniond rotation(
                          e::AngleAxisd(yaw_s*rot_scale, Y0.second*e::Vector3d(0,0,1)) *
                          e::AngleAxisd(pitch_s*rot_scale, Y0.second*e::Vector3d(0,1,0)) *
                          e::AngleAxisd(roll_s*rot_scale, Y0.second*e::Vector3d(1,0,0))
                          );
                      auto model_curr = model.rotate(Y0.first,  rotation);
                      model_curr = model_curr.translate(e::Vector3d(x_s, y_s, z_s)*trans_scale);

                      Xe.push_back(totalError(model_curr, observed_points, target, image_index));
                      Y(0,k) = Y0.first.x()+x_s*trans_scale;
                      Y(1,k) = Y0.first.y()+y_s*trans_scale;
                      Y(2,k) = Y0.first.z()+z_s*trans_scale;
                      auto Y_rpy = quaternionToRPY(Y0.second);
                      Y(3,k) = Y_rpy(0) + roll_s*rot_scale;
                      Y(4,k) = Y_rpy(1) + pitch_s*rot_scale;
                      Y(5,k) = Y_rpy(2) + yaw_s*rot_scale;
                    /* } */
                    k++;
                  }
                }
              }
            }
          }
        }
        e::VectorXd W(Xe.size());
        int i = 0;
        double Wsum = 0;
        for (auto xe : Xe){
          W(i) = (1.0/xe);
          Wsum += W(i);
          if (W(i) > 0.1){
            ROS_ERROR_STREAM("[UVDARPoseCalculator]: W("<<i<<") = " << W(i));
          }
          i++;
        }
        /* ROS_INFO_STREAM("[UVDARPoseCalculator]: Wsum: [\n" << Wsum << "\n]"); */
        /* ROS_INFO_STREAM("[UVDARPoseCalculator]: W_orig: [\n" << W << "\n]"); */
        /* W /= (Wsum); */
        /* W *= sqr(QPIX)*observed_points.size(); */
        W *= sqr(QPIX);
        /* ROS_INFO_STREAM("[UVDARPoseCalculator]: W: [\n" << W << "\n]"); */
        auto y = Y*W;
        /* ROS_INFO_STREAM("[UVDARPoseCalculator]: y: [\n" << y << "\n]"); */
        auto Ye = Y-y.replicate(1,W.size());
        /* ROS_INFO_STREAM("[UVDARPoseCalculator]: Ye: [\n" << Ye << "\n]"); */

        /* i=0; */
        /* for (auto xe : Xe){ */
        /*   if ((Ye*W(i)) > 0.1){ */
        /*     ROS_ERROR_STREAM("[UVDARPoseCalculator]: W("<<i<<") = " << W(i)); */
        /*   } */
        /*   i++; */
        /* } */

        auto P = Ye*W.asDiagonal()*Ye.transpose();
        /* e::JacobiSVD<e::MatrixXd> svd(P, e::ComputeThinU | e::ComputeThinV); */
        /* if (P.topLeftCorner(3,3).determinant() > 0.001){ */

          /* ROS_INFO_STREAM("[UVDARPoseCalculator]: P: [\n" << P << "\n]"); */
          /* ROS_INFO_STREAM("[UVDARPoseCalculator]: P determinant: [\n" << P.topLeftCorner(3,3).determinant() << "\n]"); */
          /* ROS_INFO_STREAM("[UVDARPoseCalculator]: Singular values: [\n" << svd.singularValues() << "\n]"); */
          /* ROS_INFO_STREAM("[UVDARPoseCalculator]: Matrix V: [\n" << svd.matrixV() << "\n]"); */
        /* } */
          

        /* output.setIdentity(6,6); */
        output = P;
        return output;
      }

      //Implemented based on "Generalised Covariance Union: A Unified Approach to Hypothesis Merging in Tracking" by STEVEN REECE and STEPHEN ROBERTS
      //and
      //"Generalized Information Representation and Compression Using Covariance Union"  by Ottmar Bochardt et. al. (error: Eq. (12) and (13) have - instead of +)
      std::pair<std::pair<e::Vector3d, e::Quaterniond>, e::MatrixXd> getMeasurementUnion(std::vector<std::pair<e::Vector3d, e::Quaterniond>> means, std::vector<e::MatrixXd> covariances){
        if (means.size() != covariances.size()){
          ROS_ERROR_STREAM("[UVDARPoseCalculator]: The count of means and covariances for union generation does not match. Returning!");
          return std::pair<std::pair<e::Vector3d, e::Quaterniond>, e::MatrixXd>();
        }

        std::pair<std::pair<e::Vector3d, e::Quaterniond>, e::MatrixXd> measurement_union = {means.at(0), covariances.at(0)};

        //pair-wise approach - if performance becomes a problem, we can consider batch solution for later
        
        if (_debug_)
          ROS_INFO_STREAM("[UVDARPoseCalculator]: Meas count: "<< means.size());
        for (int i = 1; i< (int)(means.size()); i++){
          if (_debug_)
            ROS_INFO_STREAM("[UVDARPoseCalculator]: Meas_union mean: "<< measurement_union.first.first.transpose());
          measurement_union = twoMeasurementUnion(measurement_union, {means.at(i), covariances.at(i)});
        }

        return measurement_union;

      }

      std::pair<std::pair<e::Vector3d, e::Quaterniond>, e::MatrixXd> twoMeasurementUnion(std::pair<std::pair<e::Vector3d, e::Quaterniond>, e::MatrixXd> a, std::pair<std::pair<e::Vector3d, e::Quaterniond>, e::MatrixXd> b){
        e::MatrixXd U = e::MatrixXd::Identity(6,6);
        e::Vector3d up;
        e::Quaterniond uo;

        //position

        auto A = a.second.topLeftCorner(3,3);
        auto B = b.second.topLeftCorner(3,3);

        e::Vector3d c = b.first.first - a.first.first;
        if (c.norm() > 0.001){ //unless a and b are very close
          auto c2 = c*c.transpose();

          double lin_gradient;
          double om = 0.5; //let's start from the middle
          double lin_step_init = 0.1;
          double lin_diff_step = lin_step_init;
          double lin_step = lin_step_init;
          /* double lin_step = gradient.topRightCorner(3,1).norm(); */
          double value_shift_prev = std::max((A+om*c2).determinant(),(B+(1-om)*c2).determinant()); //om = 0
          double value_shift_curr = value_shift_prev;
          int it_m = 0;
          do {
            it_m++;
            value_shift_prev = value_shift_curr;
            lin_diff_step = lin_step_init;
            int it=0;
            while (it<1000){//approach minimum along gradient
              it++;
              double om_a = om+lin_diff_step;
              double om_b = om-lin_diff_step;
              auto U1a     = A + sqr(om_a)*c2;
              auto U1b     = A + sqr(om_b)*c2;
              auto U2a     = B + sqr(1.0-om_a)*c2;
              auto U2b     = B + sqr(1.0-om_b)*c2;
              double value_shift_a = std::max(U1a.determinant(),U2a.determinant());
              double value_shift_b = std::max(U1b.determinant(),U2b.determinant());
              if ( (lin_diff_step > 0.0001) && (sgn(value_shift_a - value_shift_curr) == sgn(value_shift_b - value_shift_curr))) {
                lin_diff_step /= 2;
                continue;
              }
              lin_gradient = ((value_shift_a-value_shift_b)/(2*lin_diff_step));
              break;
            }
            lin_step = lin_step_init;
            it=0;
            while (it<1000){
              it++;
              double om_tent = om-(sgn(lin_gradient)*lin_step);
              auto U1t     = A + sqr(om_tent)*c2;
              auto U2t     = B + sqr(1.0-om_tent)*c2;
              /* lin_step = lin_step_init; */
              if (it == 1000){
                ROS_ERROR_STREAM("[UVDARPoseCalculator]: Extreme iteration detected in position covariance union calculation (inner loop). Terminating loop.");
                ROS_ERROR_STREAM("[UVDARPoseCalculator]: om: " << om);
                ROS_ERROR_STREAM("[UVDARPoseCalculator]: lin_gradient: " << lin_gradient);
                ROS_ERROR_STREAM("[UVDARPoseCalculator]: lin_step: " << lin_step);
                ROS_ERROR_STREAM("[UVDARPoseCalculator]: om_tent: " << om_tent);

                ROS_ERROR_STREAM("[UVDARPoseCalculator]: U1t: " << std::endl << U1t);
                ROS_ERROR_STREAM("[UVDARPoseCalculator]: U2t: " << std::endl << U2t);

                ROS_ERROR_STREAM("[UVDARPoseCalculator]: A: " << std::endl << A);
                ROS_ERROR_STREAM("[UVDARPoseCalculator]: a: " << std::endl << a.first.first.transpose());
                ROS_ERROR_STREAM("[UVDARPoseCalculator]: B: " << std::endl << B);
                ROS_ERROR_STREAM("[UVDARPoseCalculator]: b: " << std::endl << b.first.first.transpose());
                ROS_ERROR_STREAM("[UVDARPoseCalculator]: c: " << std::endl << c.transpose());

              }
              value_shift_curr = std::max((U1t).determinant(),U2t.determinant());
              if (value_shift_prev-value_shift_curr < 0.0){
                lin_step /= 2;
                continue;
              }
              /* ROS_INFO_STREAM("[UVDARPoseCalculator]: error_shifted: " << error_shift_curr); */
              om = om_tent;
              break;
            }

            if (om < 0.0){
              om = 0.0;
              break;
            }
            if (om > 1.0){
              om = 1.0;
              break;
            }

          } while ((value_shift_prev-value_shift_curr > 0.001) && (it_m < 1000));

          if (it_m == 1000){
            ROS_ERROR_STREAM("[UVDARPoseCalculator]: Extreme iteration detected in position covariance union calculation (outer loop). Terminating loop.");
            ROS_ERROR_STREAM("[UVDARPoseCalculator]: value_shift_prev: " << value_shift_prev);
            ROS_ERROR_STREAM("[UVDARPoseCalculator]: value_shift_curr: " << value_shift_curr);

            ROS_ERROR_STREAM("[UVDARPoseCalculator]: A: " << std::endl << A);
            ROS_ERROR_STREAM("[UVDARPoseCalculator]: a: " << std::endl << a.first.first.transpose());
            ROS_ERROR_STREAM("[UVDARPoseCalculator]: B: " << std::endl << B);
            ROS_ERROR_STREAM("[UVDARPoseCalculator]: b: " << std::endl << b.first.first.transpose());
            ROS_ERROR_STREAM("[UVDARPoseCalculator]: c: " << std::endl << c.transpose());

          }



          e::Matrix3d U1f     = A + sqr(om)*c2;
          e::Matrix3d U2f     = B + sqr(1.0-om)*c2;
          double d1 = U1f.determinant();
          double d2 = U2f.determinant();
          /* if (d1>d2) { U.topLeftCorner(3,3) = U1f; } else { U.topLeftCorner(3,3) = U2f; } */
          U.topLeftCorner(3,3) = ((d1>d2)?U1f:U2f);
          up = a.first.first + om*c;
        }
        else { //if a and b are close
          double d1 = A.determinant();
          double d2 = B.determinant();
          U.topLeftCorner(3,3) = ((d1>d2)?A:B);
          up = a.first.first;
        }

        //orientation
        
        A = a.second.bottomRightCorner(3,3);
        B = b.second.bottomRightCorner(3,3);

        auto c_q = b.first.second*a.first.second.inverse();
        double c_ang = e::AngleAxisd(c_q).angle();

        if (c_ang > 0.001){ //unless a and b are very close
          auto c_M = c_q.toRotationMatrix();
          e::Vector3d c_v = e::Vector3d( rotmatToRoll(c_M), rotmatToPitch(c_M), rotmatToYaw(c_M));
          auto c2_o = c_v*c_v.transpose();

          double rot_gradient;
          double om = 0.5; //let's start from the middle
          double rot_step_init = 0.1;
          double rot_diff_step = rot_step_init;
          double rot_step = rot_step_init;
          /* double rot_step = gradient.topRightCorner(3,1).norm(); */
          double value_rot_prev = std::max((A+om*c2_o).determinant(),(B+(1-om)*c2_o).determinant()); //om = 0
          double value_rot_curr = value_rot_prev;

          int it_m = 0;
          do {
            it_m++;
            value_rot_prev = value_rot_curr;
            rot_diff_step = rot_step_init;
            int it=0;
            while (it<1000){//approach minimum along gradient
              it++;
              double om_a = om+rot_diff_step;
              double om_b = om-rot_diff_step;
              auto U1a     = A + sqr(om_a)*c2_o;
              auto U1b     = A + sqr(om_b)*c2_o;
              auto U2a     = B + sqr(1.0-om_a)*c2_o;
              auto U2b     = B + sqr(1.0-om_b)*c2_o;
              double value_rot_a = std::max(U1a.determinant(),U2a.determinant());
              double value_rot_b = std::max(U1b.determinant(),U2b.determinant());
              if ( (rot_diff_step > 0.0001) && (sgn(value_rot_a - value_rot_curr) == sgn(value_rot_b - value_rot_curr))) {
                rot_diff_step /= 2;
                continue;
              }
              rot_gradient = ((value_rot_a-value_rot_b)/(2*rot_diff_step));
              break;
            }
            rot_step = rot_step_init;
            it=0;
            while (it<1000){
              it++;
              double om_tent = om-(sgn(rot_gradient)*rot_step);
              auto U1t     = A + sqr(om_tent)*c2_o;
              auto U2t     = B + sqr(1.0-om_tent)*c2_o;
              /* rot_step = rot_step_init; */
              if (it == 1000){
                ROS_ERROR_STREAM("[UVDARPoseCalculator]: Extreme iteration detected in orientation covariance union calculation (inner loop). Terminating loop.");
                ROS_ERROR_STREAM("[UVDARPoseCalculator]: om: " << om);
                ROS_ERROR_STREAM("[UVDARPoseCalculator]: lin_gradient: " << rot_gradient);
                ROS_ERROR_STREAM("[UVDARPoseCalculator]: lin_step: " << rot_step);
                ROS_ERROR_STREAM("[UVDARPoseCalculator]: om_tent: " << om_tent);

                ROS_ERROR_STREAM("[UVDARPoseCalculator]: U1t: " << std::endl << U1t);
                ROS_ERROR_STREAM("[UVDARPoseCalculator]: U2t: " << std::endl << U2t);

                ROS_ERROR_STREAM("[UVDARPoseCalculator]: A: " << std::endl << A);
                ROS_ERROR_STREAM("[UVDARPoseCalculator]: a: " << std::endl << a.first.second.x() << ":" << a.first.second.y() << ":" << a.first.second.z() << ":" << a.first.second.w());
                ROS_ERROR_STREAM("[UVDARPoseCalculator]: B: " << std::endl << B);
                ROS_ERROR_STREAM("[UVDARPoseCalculator]: b: " << std::endl << b.first.second.x() << ":" << b.first.second.y() << ":" << b.first.second.z() << ":" << b.first.second.w());
                ROS_ERROR_STREAM("[UVDARPoseCalculator]: c_q: " << std::endl << c_q.x() << ":" << c_q.y() << ":" << c_q.z() << ":" << c_q.w());

              }
              value_rot_curr = std::max((U1t).determinant(),U2t.determinant());
              if (value_rot_prev-value_rot_curr < 0.0){
                rot_step /= 2;
                continue;
              }
              /* ROS_INFO_STREAM("[UVDARPoseCalculator]: error_shifted: " << error_shift_curr); */
              om = om_tent;
              break;
            }

            if (om < 0.0){
              om = 0.0;
              break;
            }
            if (om > 1.0){
              om = 1.0;
              break;
            }

          } while ((value_rot_prev-value_rot_curr > 0.001) && (it_m < 1000));

          if (it_m == 1000){
            ROS_ERROR_STREAM("[UVDARPoseCalculator]: Extreme iteration detected in orientation covariance union calculation (outer loop). Terminating loop.");
            ROS_ERROR_STREAM("[UVDARPoseCalculator]: value_rot_prev: " << value_rot_prev);
            ROS_ERROR_STREAM("[UVDARPoseCalculator]: value_rot_curr: " << value_rot_curr);

            ROS_ERROR_STREAM("[UVDARPoseCalculator]: A: " << std::endl << A);
            ROS_ERROR_STREAM("[UVDARPoseCalculator]: a: " << std::endl << a.first.second.x() << ":" << a.first.second.y() << ":" << a.first.second.z() << ":" << a.first.second.w());
            ROS_ERROR_STREAM("[UVDARPoseCalculator]: B: " << std::endl << B);
            ROS_ERROR_STREAM("[UVDARPoseCalculator]: b: " << std::endl << b.first.second.x() << ":" << b.first.second.y() << ":" << b.first.second.z() << ":" << b.first.second.w());
            ROS_ERROR_STREAM("[UVDARPoseCalculator]: c_q: " << std::endl << c_q.x() << ":" << c_q.y() << ":" << c_q.z() << ":" << c_q.w());

          }



          e::Matrix3d U1f = A + sqr(om)*c2_o;
          e::Matrix3d U2f = B + sqr(1.0-om)*c2_o;
          double d1 = U1f.determinant();
          double d2 = U2f.determinant();
          /* if (d1>d2) { U.topLeftCorner(3,3) = U1f; } else { U.topLeftCorner(3,3) = U2f; } */
          U.bottomRightCorner(3,3) = ((d1>d2)?U1f:U2f);
          e::AngleAxisd c_aa = e::AngleAxisd(c_q);
          uo = (e::AngleAxisd(c_aa.angle()*om,c_aa.axis()))*(a.first.second);
        }
        else { //if a and b are close
          double d1 = A.determinant();
          double d2 = B.determinant();
          U.bottomRightCorner(3,3) = ((d1>d2)?A:B);
          uo = a.first.second;
        }

        return {{up, uo}, U};
      }

      e::Vector3d directionFromCamPoint(cv::Point3d point, int image_index){
          double v_i[2] = {(double)(point.y), (double)(point.x)};
          double v_w_raw[3];
          cam2world(v_w_raw, v_i, &(_oc_models_[image_index]));
          return e::Vector3d(v_w_raw[1], v_w_raw[0], -v_w_raw[2]);
      }

      std::pair<cv::Point2d, double> camPointFromModelPoint(LEDMarker marker, int image_index){
        auto marker_cam_pos = opticalFromMarker(marker);
        auto output_position = camPointFromObjectPoint(marker_cam_pos.first, image_index);
        e::Vector3d view_vector = -(marker_cam_pos.first.normalized());
        /* e::Vector3d led_vector = marker_cam_pos.second*e::Vector3d(1,0,0); */
        e::Vector3d led_vector = fastMatrixVectorProduct(marker_cam_pos.second,e::Vector3d(1,0,0)); // can accelerate by just selecting the first row...
        double cos_view_angle = view_vector.dot(led_vector);
        /* ROS_INFO_STREAM("[UVDARPoseCalculator]: view_vector: " << view_vector.transpose() << " led_vector: " << led_vector.transpose() << " view_angle: " << view_angle); */
        return {output_position, cos_view_angle};
      }

      std::pair<e::Vector3d, e::Matrix3d> opticalFromMarker(LEDMarker marker){
        e::Quaterniond q_rotator(0.5,0.5,-0.5,0.5);
        e::Matrix3d m_rotator;
        m_rotator << 0, -1, 0, 0, 0, -1, 1, 0, 0; //two expression of the same for speed optimization
        /* ROS_INFO_STREAM("[UVDARPoseCalculator]: marker_pos: " << marker.position << "; rotated: " << rotator*marker.position); */
        /* ROS_INFO_STREAM("[UVDARPoseCalculator]: marker_rot: " << marker.orientation.x() << ":"<<marker.orientation.y() << ":"<<marker.orientation.z() << ":"<<marker.orientation.w() << "; rotated: " << (rotator*marker.orientation).x() << ":"<<(rotator*marker.orientation).y() << ":"<<(rotator*marker.orientation).z() << ":"<<(rotator*marker.orientation).w()); */
        /* ROS_INFO_STREAM("[UVDARPoseCalculator]: marker_rot: " << quaternionToRPY(marker.orientation).transpose() << "; rotated: " << quaternionToRPY(rotator*marker.orientation).transpose()); */
        /* adfasdfadf */
        /* ROS_INFO_STREAM("[UVDARPoseCalculator]: Matrix *: " << m_rotator*marker.orientation.toRotationMatrix() << "; Matrix f: "<<fastMatrixMatrixProduct(m_rotator,marker.orientation.toRotationMatrix())); */
        return {fastMatrixVectorProduct(m_rotator,marker.position), fastMatrixMatrixProduct(m_rotator,marker.orientation.toRotationMatrix())};
      }

      std::pair<std::pair<e::Vector3d,e::Quaterniond>,e::MatrixXd> opticalFromBase(std::pair<e::Vector3d,e::Quaterniond> pose, e::MatrixXd covariance,int image_index){
        auto output_pose = pose;
        auto output_covariance = covariance;
        e::Quaterniond rotator(0.5,0.5,-0.5,0.5);
        /* rotator = _center_fix_[image_index]*rotator; */
        output_pose.first = rotator*pose.first;
        output_pose.second = rotator*pose.second;
        output_covariance.topLeftCorner(3,3) = rotator.toRotationMatrix()*output_covariance.topLeftCorner(3,3)*rotator.toRotationMatrix().transpose();
        output_covariance.bottomRightCorner(3,3) = rotator.toRotationMatrix()*output_covariance.bottomRightCorner(3,3)*rotator.toRotationMatrix().transpose();
        return {output_pose, output_covariance};
      }

      e::Vector3d baseFromOptical(e::Vector3d input){
        return e::Vector3d(input.z(), -input.x(), -input.y());
      }

      cv::Point2d camPointFromObjectPoint(e::Vector3d point, int image_index){
          double v_w[3] = {point.y(), point.x(),-point.z()};
          double v_i_raw[2];
          world2cam(v_i_raw, v_w, &(_oc_models_[image_index]));
          return cv::Point2d(v_i_raw[1], v_i_raw[0]);
      }

      /**
       * @brief Returns the index of target UAV with a marker based on the frequency-based ID of that marker
       *
       * @param f_i Index of the frequency of the given marker
       *
       * @return Index of the target carrying the marker
       */
      /* classifyMatch //{ */
      int classifyMatch(int f_i) {
        return f_i/_signals_per_target_;
      }
      //}


      /**
       * @brief Prepares structures needed for collecting markers associated with a specific beacon marker
       */
      /* prepareBlinkerBrackets //{ */
      void prepareBlinkerBrackets() {
        double frame_ratio = _arm_length_/(_beacon_height_*0.75);
        double max_dist = 100;

        cv::Rect curr_rect;
        for (int i = 0; i < max_dist/BRACKET_STEP; i++) {
          curr_rect = cv::Rect(cv::Point2i(-frame_ratio*i*BRACKET_STEP-5, 0), cv::Point(frame_ratio*i*BRACKET_STEP+5,i*BRACKET_STEP+5));
          bracket_set.push_back(curr_rect);
        }
      }
      //}

      /**
       * @brief Thread function for optional visualization of separated markers
       *
       * @param te TimerEvent for the timer spinning this thread
       */
      /* VisualizationThread() //{ */
      void VisualizationThread([[maybe_unused]] const ros::TimerEvent& te) {
        if (initialized_){
          /* std::scoped_lock lock(mutex_visualization_); */
          if(generateVisualization(image_visualization_) >= 0){
            if ((image_visualization_.cols != 0) && (image_visualization_.rows != 0)){
              if (_publish_visualization_){
                pub_visualization_->publish("ocv_point_separation", 0.01, image_visualization_, true);
              }
              if (_gui_){
                cv::imshow("ocv_point_separation_" + _uav_name_, image_visualization_);
                cv::waitKey(25);
              }
            }
          }
        }
      }
      //}

      /**
       * @brief Method for generating annotated image for optional visualization
       *
       * @param output_image The generated visualization image
       *
       * @return Success status ( 0 - success, 1 - visualization does not need to be generated as the state has not changed, negative - failed, usually due to missing requirements
       */
      /* generateVisualization() //{ */
      int generateVisualization(cv::Mat& output_image) {

        if (camera_image_sizes_.size() == 0){
          return -3;
        }

        int max_image_height = 0;
        int sum_image_width = 0;
        std::vector<int> start_widths;
        for (auto curr_size : camera_image_sizes_){
          if (max_image_height < curr_size.height){
            max_image_height = curr_size.height;
          }
          start_widths.push_back(sum_image_width);
          sum_image_width += curr_size.width;
        }

        if ( (sum_image_width <= 0) || (max_image_height <= 0) ){
          return -2;
        }

        output_image = cv::Mat(cv::Size(sum_image_width+((int)(camera_image_sizes_.size())-1), max_image_height),CV_8UC3);
        output_image = cv::Scalar(0,0,0);

        if ( (output_image.cols <= 0) || (output_image.rows <= 0) ){
          return -1;
        }

        int image_index = 0;
        for (auto &sep_points_image : separated_points_){
          std::scoped_lock lock(*(mutex_separated_points_[image_index]));
          cv::Point start_point = cv::Point(start_widths[image_index]+image_index, 0);
          if (image_index > 0){
            cv::line(output_image, start_point+cv::Point2i(-1,0), start_point+cv::Point2i(-1,max_image_height-1),cv::Scalar(255,255,255));
          }

          for (auto &point_group : sep_points_image){
            for (auto &point : point_group.second){
              cv::Point center = start_point + cv::Point2i(point.x,point.y);

              cv::Scalar color = ColorSelector::markerColor(point_group.first);
              cv::circle(output_image, center, 5, color);
            }
          }
          image_index++;
        }

        return 0;
      }

      //}


      /* Conversions of rotation matrices to aviation angles //{ */
      /* rotmatToYaw //{ */
      double rotmatToYaw(e::Matrix3d m){
        return atan2(m(1,0),m(0,0));
      }
      //}
      /* rotmatToPitch //{ */
      double rotmatToPitch(e::Matrix3d m){
        return atan2( -m(2,0), sqrt( m(2,1)*m(2,1) +m(2,2)*m(2,2) )  );
      }
      //}
      /* rotmatToRoll //{ */
      double rotmatToRoll(e::Matrix3d m){
        return atan2(m(2,1),m(2,2));
      }
      //}
      
      e::Vector3d quaternionToRPY(e::Quaterniond q){
        auto rotmat = q.toRotationMatrix();
        return e::Vector3d(rotmatToRoll(rotmat), rotmatToPitch(rotmat), rotmatToYaw(rotmat));
      }
     
      //}
      
      e::Vector3d fastMatrixVectorProduct(e::Matrix3d M, e::Vector3d v){//matrix - vector multiplication in this order
        e::Vector3d output;
        output.setZero();
        for (int i=0; i<3; i++){
          for (int j=0; j<3; j++){
            output.coeffRef(i) += M.coeff(i,j)*v.coeff(j); //coeff should disable range checking
          }
        }
        return output;
      }

      e::Matrix3d fastMatrixMatrixProduct(e::Matrix3d M1, e::Matrix3d M2){//matrix multiplication in this order
        e::Matrix3d output;
        output.setZero();
        for (int i=0; i<3; i++){//row 
          for (int j=0; j<3; j++){// column - for the first matrix
            for (int k=0; k<3; k++){//for iterating among element multiplication
              output.coeffRef(i,j) += M1.coeff(i,k)*M2.coeff(k,j); //coeff should disable range checking
            }
          }
        }
        return output;
      }
      
      template <typename T> int sgn(T val) {
        return (T(0) < val) - (val < T(0));
      }

      /* attributes //{ */
      bool _debug_;

      std::string _uav_name_;

      Profiler profiler;


      using blinkers_seen_callback_t = boost::function<void (const mrs_msgs::ImagePointsWithFloatStampedConstPtr& msg)>;
      std::vector<blinkers_seen_callback_t> cals_blinkers_seen_;
      std::vector<ros::Subscriber> sub_blinkers_seen_;
      ros::Time last_blink_time_;

      using estimated_framerate_callback_t = boost::function<void (const std_msgs::Float32ConstPtr& msg)>;
      std::vector<estimated_framerate_callback_t> cals_estimated_framerate_;
      std::vector<ros::Subscriber> sub_estimated_framerate_;
      std::vector<double> estimated_framerate_;

      std::vector<std::string> _camera_frames_;
      unsigned int _camera_count_;


      bool _gui_;
      bool _publish_visualization_;
      bool _publish_constituents_;
      ros::Timer timer_visualization_;
      std::vector<cv::Size> camera_image_sizes_;
      cv::Mat image_visualization_;
      std::unique_ptr<mrs_lib::ImagePublisher> pub_visualization_;


      std::vector<struct ocam_model> _oc_models_;
      std::vector<e::Quaterniond> _center_fix_;


      /* Eigen::MatrixXd Px2,Px3,Px2q; */
      /* Eigen::MatrixXd Px2qb,Px3qb,Px4qb; */
      /* Eigen::VectorXd X2,X3,X2q; */
      /* Eigen::VectorXd X2qb,X3qb,X4qb; */

      std::vector<ros::Publisher> pub_measured_poses_;
      std::vector<ros::Publisher> pub_constituent_poses_;

      std::vector<int> _signal_ids_;
      int _signals_per_target_;
      int _target_count_;
      /* std::unique_ptr<UVDARFrequencyClassifier> ufc_; */


      std::vector<cv::Rect> bracket_set;

      std::vector<std::string> _calib_files_;

      std::string _model_file_;

      bool _use_masks_;
      std::vector<std::string> _mask_file_names_;
      std::vector<cv::Mat> _masks_;

      double _arm_length_;
      double _beacon_height_;

      bool _quadrotor_;
      bool _beacon_;
      bool _custom_model_;


      LEDModel model_;

      bool initialized_ = false;

      std::vector<e::Vector3d> axis_vectors_;

      std::vector<std::shared_ptr<std::mutex>>  mutex_separated_points_;
      std::vector<std::vector<std::pair<int,std::vector<cv::Point3d>>>> separated_points_;

      double led_projection_coefs_[3] = {1.3398, 31.4704, 0.0154}; //empirically measured coefficients of the decay of blob radius wrt. distance of a LED in our UVDAR cameras.


      std::mutex transformer_mutex;
      mrs_lib::Transformer transformer_;
      std::vector<std::optional<mrs_lib::TransformStamped>> tf;
      std::vector<double> img_rotator;
      std::vector<bool> tf_gained;

      //}
  };

} //uvdar

int main(int argc, char** argv) {
  ros::init(argc, argv, "uvdar_pose_calculator");

  ros::NodeHandle nh("~");
  uvdar::UVDARPoseCalculator        upc(nh);
  ROS_INFO("[UVDARPoseCalculator]: UVDAR Pose calculator node initiated");
  ros::spin();
  return 0;
}
<|MERGE_RESOLUTION|>--- conflicted
+++ resolved
@@ -1547,17 +1547,11 @@
 
               ROS_INFO_STREAM("[UVDARPoseCalculator]: pos cur: " << position_curr );
 
-<<<<<<< HEAD
-            double error_total = totalError(model.rotate(e::Vector3d(0,0,0), e::Vector3d::UnitZ(), j*angle_step).rotate(e::Vector3d(0,0,0), position_curr.normalized(), -img_rotator[image_index]).translate(position_curr), observed_points, target, image_index);
-            orientation_errors.push_back({error_total,j*angle_step});
-              ROS_INFO_STREAM("[UVDARPoseCalculator]: orientation error: " << orientation_errors.back().first );
-=======
               /* double error_total = totalError(model.rotate(e::Vector3d(0,0,0), e::Vector3d::UnitZ(), j*angle_step).rotate(e::Vector3d(0,0,0), position_curr.normalized(), -img_rotator[image_index]).translate(position_curr), observed_points, target, image_index); */
               double error_total = totalError(model.rotate(e::Vector3d(0,0,0), v, j*angle_step).rotate(e::Vector3d(0,0,0), position_curr.normalized(), -img_rotator[image_index]).translate(position_curr), observed_points, target, image_index);
               orientation_errors.back().push_back({error_total,v,j*angle_step});
               /* ROS_INFO_STREAM("[UVDARPoseCalculator]: orientation error: " << std::get<0>(orientation_errors.back()) ); */
             }
->>>>>>> 31ba1d60
           }
 
           //find local orientation minima
