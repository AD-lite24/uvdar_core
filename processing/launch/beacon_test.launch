<launch>
  <arg name="uav_name" default="$(optenv UAV_NAME uav2)"/>

  <arg name="standalone" default="false"/>

  <arg unless="$(arg standalone)" name="nodelet" value="load"/>
  <arg     if="$(arg standalone)" name="nodelet" value="standalone"/>
  <arg unless="$(arg standalone)" name="nodelet_manager" value="$(arg uav_name)_uvdar_nodelet_manager"/>
  <arg     if="$(arg standalone)" name="nodelet_manager" value=""/>

  <arg name="threshold" default="100"/>

  <arg name="left" default="$(optenv BLUEFOX_UV_LEFT)"/>
  <arg name="right" default="$(optenv BLUEFOX_UV_RIGHT)"/>
  <arg name="left_camera_name" default="mv_$(arg left)"/>
  <arg name="right_camera_name" default="mv_$(arg right)"/>
  <arg name="expose_us_left" default="$(optenv BLUEFOX_UV_LEFT_EXPOSE_US)"/>
  <arg name="expose_us_right" default="$(optenv BLUEFOX_UV_RIGHT_EXPOSE_US)"/>

  <arg name="processRate" default="10"/>

  <arg name="accumulatorLength"         default="23"/>
  <arg name="pitchSteps"         default="16"/>
  <arg name="yawSteps"         default="16"/>
  <arg name="maxPixelShift"         default="3"/>

  <arg name="filterDistLength"         default="10"/>
  <arg name="filterOrientationLength"         default="10"/>

  <!-- Node Settings -->
  <arg name="output" default="screen"/>
  <arg name="proc" default="false"/>
  <arg name="view" default="false"/>
  <arg name="calib" default="false"/>

  <arg name="DEBUG" default="false"/>
  <arg name="VisDEBUG" default="false"/>
  <arg name="gui" default="true"/>
  <!-- <arg name="gui" default="false"/> -->

  <arg name="trajectoryControl" default="true"/>

  <arg name="followDistance" default="5"/>
  <arg name="trajCoeff" default="0.8"/>
  <arg name="yawCoeff" default="0.1"/>
  <arg name="tailingCoeff" default="1.0"/>

  <arg name="publish" default="true"/>
  <arg name="useOdom" default="false"/>
  <arg name="cemeraRotated" default="false"/>
  <arg name="FromBag" default="false"/>
  <arg name="FromCamera" default="true"/>
  <arg name="TimeScale" default="1.0"/>

  <arg name="frameNatoName" default="$(optenv NATO_NAME)"/>

  <arg name="beacon" default="true"/>


  <!-- ideal angle: 1.221730476 - pi/2 -->

      <!-- <origin xyz="0.108 0 0.085" rpy="1.57079632679 4.71238898038 1.57079632679" /> -->
  <!--Usage: static_transform_publisher x y z yaw pitch roll frame_id child_frame_id  period(milliseconds)-->
<!-- OR -->
  <group ns="$(arg uav_name)">
    <node
      name="uvcam_left_tf"
      pkg="tf"
      type="static_transform_publisher"
      args="0.04  0.11 0.06 -0.3490658504 0.0 -1.57079632679 $(arg uav_name)/fcu $(arg uav_name)/uvcam_left 100"/>

    <node
      name="uvcam_right_tf"
      pkg="tf"
      type="static_transform_publisher"
      args="0.04 -0.11 0.06 -2.792526803 0.0 -1.57079632679 $(arg uav_name)/fcu $(arg uav_name)/uvcam_right 100"/>

    <node pkg="nodelet" type="nodelet" name="$(arg uav_name)_uvdar_nodelet_manager" args="manager" output="screen" >
    <!-- <node pkg="nodelet" type="nodelet" name="$(arg uav_name)_uvdar_nodelet_manager" args="manager" output="screen" launch-prefix="debug_roslaunch"> -->
      <param name="num_worker_threads" value="8" />
    </node>

    <node name="bluefox_emulator" pkg="nodelet" type="nodelet" args="$(arg nodelet) uvdar/UVDARBluefoxEmulator $(arg nodelet_manager)" output="screen" respawn="false" launch-prefix="bash -c 'sleep 5; $0 $@'">
      <rosparam param="cameraOutputTopics"> ["camera_left", "camera_right"] </rosparam>
      <remap from="~camera_left" to="/$(arg uav_name)/uvdar_bluefox_left/image_raw"/>
      <remap from="~camera_right" to="/$(arg uav_name)/uvdar_bluefox_right/image_raw"/>
      <remap from="~camera_left_transfer" to="/gazebo/$(arg uav_name)/uvdar_bluefox_left/image_raw"/>
      <remap from="~camera_right_transfer" to="/gazebo/$(arg uav_name)/uvdar_bluefox_right/image_raw"/>
    </node>



<<<<<<< HEAD
    <node name="uv_detect" pkg="nodelet" type="nodelet" args="$(arg nodelet) uvdar/UVDetector $(arg nodelet_manager)" output="screen" respawn="false"> 
    <!-- <node name="uv_detect" pkg="nodelet" type="nodelet" args="$(arg nodelet) uvdar/UVDetector $(arg nodelet_manager)" output="screen" respawn="true" launch-prefix="debug_roslaunch"> --> 
=======
    <node name="uv_detect" pkg="nodelet" type="nodelet" args="$(arg nodelet) uvdar/UVDARDetector $(arg nodelet_manager)" output="screen" respawn="true"> 
    <!-- <node name="uv_detect" pkg="nodelet" type="nodelet" args="$(arg nodelet) uvdar/UVDARDetector $(arg nodelet_manager)" output="screen" respawn="true" launch-prefix="debug_roslaunch"> --> 
>>>>>>> f96d0041
      <!-- <node name="uv_detect" pkg="uvdar" type="uv_detector_node" output="screen" launch-prefix="urxvt -e gdb -q -x /home/viktor/gdb.cmds -/-args"> -->
        <!-- <node name="uv_detect" pkg="nodelet" type="nodelet" args="$(arg nodelet) uvdar/UVDARDetector $(arg nodelet_manager)" output="screen" respawn="true" launch-prefix="valgrind -/-tool=callgrind -/-callgrind-out-file=/home/viktor/callgrind.out -/-instr-atstart=no -/-collect-atstart=yes"> --> 

      <param name="uav_name" type = "string" value="$(arg uav_name)"/>
      <param name="DEBUG"		type="bool" value="$(arg DEBUG)"/> 
      <param name="gui"             type="bool" value="false"/>
      <param name="Flip"             type="bool" value="false"/>
      <!-- <param name="MaskPath"             type="string" value="$(arg MaskPath)"/> -->
      <param name="FromBag"         type="bool" value="$(arg FromBag)"/>
      <param name="FromCamera"         type="bool" value="$(arg FromCamera)"/>
      <param name="publish"         type="bool" value="$(arg publish)"/>
      <param name="cameraRotated"    type="bool" value="false"/>
      <param name="useOdom"           type="bool" value="false"/>
      <param name="justReport" type="bool" value="true"/>
      <param name="threshold" type="int" value="$(arg threshold)"/>
      <param name="CameraImageCompressed" type="bool" value="false"/>

      <rosparam param="cameraTopics"> ["camera_left", "camera_right"] </rosparam>
      <rosparam param="pointsSeenTopics"> ["points_seen_left", "points_seen_right"] </rosparam>

      <remap from="~camera_left" to="/$(arg uav_name)/uvdar_bluefox_left/image_raw"/>
      <remap from="~camera_right" to="/$(arg uav_name)/uvdar_bluefox_right/image_raw"/>
      <remap from="~points_seen_left" to="/$(arg uav_name)/uvdar/points_seen_left"/>
      <remap from="~points_seen_right" to="/$(arg uav_name)/uvdar/points_seen_right"/>
      <remap from="~points_seen_left/sun" to="/$(arg uav_name)/uvdar/points_seen_left/sun"/>
      <remap from="~points_seen_right/sun" to="/$(arg uav_name)/uvdar/points_seen_right/sun"/>

      <remap from="~odometry" to="/$(arg uav_name)/mrs_odometry/new_odom"/>
      <remap from="~imu" to="mavros/imu/data"/>
    </node>

<<<<<<< HEAD
    <node name="blink_processor" pkg="nodelet" type="nodelet" args="$(arg nodelet) uvdar/BlinkProcessor $(arg nodelet_manager)" output="screen" respawn="false"> 
    <!-- <node name="blink_processor" pkg="nodelet" type="nodelet" args="$(arg nodelet) uvdar/BlinkProcessor $(arg nodelet_manager)" output="screen" respawn="true" launch-prefix="roslaunch_debug"> --> 
      <!-- <node name="blink_processor" pkg="nodelet" type="nodelet" args="$(arg nodelet) uvdar/BlinkProcessor $(arg nodelet_manager)" output="screen" respawn="true" launch-prefix="valgrind -/-tool=callgrind -/-callgrind-out-file=/home/viktor/callgrind.out -/-instr-atstart=no -/-collect-atstart=yes"> --> 
=======
    <node name="blink_processor" pkg="nodelet" type="nodelet" args="$(arg nodelet) uvdar/UVDARBlinkProcessor $(arg nodelet_manager)" output="screen" respawn="true"> 
    <!-- <node name="blink_processor" pkg="nodelet" type="nodelet" args="$(arg nodelet) uvdar/UVDARBlinkProcessor $(arg nodelet_manager)" output="screen" respawn="true" launch-prefix="roslaunch_debug"> --> 
      <!-- <node name="blink_processor" pkg="nodelet" type="nodelet" args="$(arg nodelet) uvdar/UVDARBlinkProcessor $(arg nodelet_manager)" output="screen" respawn="true" launch-prefix="valgrind -/-tool=callgrind -/-callgrind-out-file=/home/viktor/callgrind.out -/-instr-atstart=no -/-collect-atstart=yes"> --> 
>>>>>>> f96d0041
      <param name="uav_name" type = "string" value="$(arg uav_name)"/>
      <!-- <param name="DEBUG"		type="bool" value="$(arg DEBUG)"/> --> 
      <param name="DEBUG"		type="bool" value="false"/> 
      <param name="VisDEBUG"		type="bool" value="$(arg VisDEBUG)"/> 
      <!-- <param name="GUI"             type="bool" value="false"/> -->
      <param name="GUI"             type="bool" value="$(arg gui)"/>
      <param name="CameraImageCompressed"    type="bool" value="false"/>
      <param name="InvertedPoints"    type="bool" value="false"/>
      <param name="legacy" type="bool" value="false"/>

      <param name="beacon" type="bool" value="$(arg beacon)"/>
      <param name="frequencyCount" type="int" value="2"/>
      <param name="frequency1" type="int" value="15"/>
      <param name="frequency0" type="int" value="30"/>

      <param name="processRate"         type="int" value="$(arg processRate)"/>

      <param name="accumulatorLength"         type="int" value="$(arg accumulatorLength)"/>
      <param name="pitchSteps"         type="int" value="$(arg pitchSteps)"/>
      <param name="yawSteps"         type="int" value="$(arg yawSteps)"/>
      <param name="maxPixelShift"         type="int" value="$(arg maxPixelShift)"/>
      <param name="returnFrequencies"         type="bool" value="true"/>
      <param name="nullifyRadius"         type="int" value="8"/>
      <param name="UseCameraForVisualization"         type="bool" value="false"/>

      <rosparam param="cameraTopics"> ["camera_left", "camera_right"] </rosparam>
      <rosparam param="pointsSeenTopics"> ["points_seen_left", "points_seen_right"] </rosparam>
      <rosparam param="blinkersSeenTopics"> ["blinkers_seen_left", "blinkers_seen_right"] </rosparam>
      <rosparam param="estimatedFramerateTopics"> ["estimated_framerate_left", "estimated_framerate_right"] </rosparam>

      <remap from="~camera_left" to="/$(arg uav_name)/uvdar_bluefox_left/image_raw"/>
      <remap from="~camera_right" to="/$(arg uav_name)/uvdar_bluefox_right/image_raw"/>
      <remap from="~points_seen_left" to="/$(arg uav_name)/uvdar/points_seen_left"/>
      <remap from="~points_seen_right" to="/$(arg uav_name)/uvdar/points_seen_right"/>
      <remap from="~blinkers_seen_left" to="/$(arg uav_name)/uvdar/blinkers_seen_left"/>
      <remap from="~blinkers_seen_right" to="/$(arg uav_name)/uvdar/blinkers_seen_right"/>
      <remap from="~estimated_framerate_left" to="/$(arg uav_name)/uvdar/estimated_framerate_left"/>
      <remap from="~estimated_framerate_right" to="/$(arg uav_name)/uvdar/estimated_framerate_right"/>
      <remap from="~visualization" to="/$(arg uav_name)/uvdar/blink_visualization/image_raw"/>

    </node>
      
    <!-- <node name="uvdar_uav_pose_calculator_node" pkg="uvdar" type="uvdar_uav_pose_calculator_node" output="screen" launch-prefix="debug_roslaunch"> --> 
    <node name="uvdar_uav_pose_calculator_node" pkg="uvdar" type="uvdar_uav_pose_calculator_node" output="screen" > 
      <param name="uav_name" type = "string" value="$(arg uav_name)"/>
      <param name="DEBUG"		type="bool" value="false"/> 
      <param name="gui"             type="bool" value="$(arg gui)"/>
      <param name="publish"         type="bool" value="$(arg publish)"/>
      <param name="frequenciesPerTarget" type="int" value="2"/>
      <param name="targetCount" type="int" value="1"/>
      <param name="frequency1" type="int" value="15"/>
      <param name="frequency0" type="int" value="30"/>

      <param name="quadrotor" type="bool" value="true"/>
      <param name="beacon" type="bool" value="$(arg beacon)"/>
      <param name="arm_length" type="double" value="0.245"/>
      <param name="beacon_height" type="double" value="0.2"/>

      <rosparam param="blinkersSeenTopics"> ["blinkers_seen_left", "blinkers_seen_right"] </rosparam>
      <rosparam param="estimatedFramerateTopics"> ["estimated_framerate_left", "estimated_framerate_right"] </rosparam>
      <rosparam param="cameraFrames" subst_value="true"> ["$(arg uav_name)/uvcam_left", "$(arg uav_name)/uvcam_right"] </rosparam>

      <remap from="~blinkers_seen_left" to="/$(arg uav_name)/uvdar/blinkers_seen_left"/>
      <remap from="~blinkers_seen_right" to="/$(arg uav_name)/uvdar/blinkers_seen_right"/>
      <remap from="~estimated_framerate_left" to="/$(arg uav_name)/uvdar/estimated_framerate_left"/>
      <remap from="~estimated_framerate_right" to="/$(arg uav_name)/uvdar/estimated_framerate_right"/>

      <rosparam param="calibFiles" subst_value="true"> ["calib_results_bf_uv_fe.txt", "calib_results_bf_uv_fe.txt"] </rosparam>

      <remap from="~measuredPoses1" to="/$(arg uav_name)/uvdar/measuredPosesL"/>
      <remap from="~measuredPoses2" to="/$(arg uav_name)/uvdar/measuredPosesR"/>
    </node>
  </group>


</launch><|MERGE_RESOLUTION|>--- conflicted
+++ resolved
@@ -90,13 +90,8 @@
 
 
 
-<<<<<<< HEAD
     <node name="uv_detect" pkg="nodelet" type="nodelet" args="$(arg nodelet) uvdar/UVDetector $(arg nodelet_manager)" output="screen" respawn="false"> 
     <!-- <node name="uv_detect" pkg="nodelet" type="nodelet" args="$(arg nodelet) uvdar/UVDetector $(arg nodelet_manager)" output="screen" respawn="true" launch-prefix="debug_roslaunch"> --> 
-=======
-    <node name="uv_detect" pkg="nodelet" type="nodelet" args="$(arg nodelet) uvdar/UVDARDetector $(arg nodelet_manager)" output="screen" respawn="true"> 
-    <!-- <node name="uv_detect" pkg="nodelet" type="nodelet" args="$(arg nodelet) uvdar/UVDARDetector $(arg nodelet_manager)" output="screen" respawn="true" launch-prefix="debug_roslaunch"> --> 
->>>>>>> f96d0041
       <!-- <node name="uv_detect" pkg="uvdar" type="uv_detector_node" output="screen" launch-prefix="urxvt -e gdb -q -x /home/viktor/gdb.cmds -/-args"> -->
         <!-- <node name="uv_detect" pkg="nodelet" type="nodelet" args="$(arg nodelet) uvdar/UVDARDetector $(arg nodelet_manager)" output="screen" respawn="true" launch-prefix="valgrind -/-tool=callgrind -/-callgrind-out-file=/home/viktor/callgrind.out -/-instr-atstart=no -/-collect-atstart=yes"> --> 
 
@@ -128,15 +123,9 @@
       <remap from="~imu" to="mavros/imu/data"/>
     </node>
 
-<<<<<<< HEAD
-    <node name="blink_processor" pkg="nodelet" type="nodelet" args="$(arg nodelet) uvdar/BlinkProcessor $(arg nodelet_manager)" output="screen" respawn="false"> 
-    <!-- <node name="blink_processor" pkg="nodelet" type="nodelet" args="$(arg nodelet) uvdar/BlinkProcessor $(arg nodelet_manager)" output="screen" respawn="true" launch-prefix="roslaunch_debug"> --> 
-      <!-- <node name="blink_processor" pkg="nodelet" type="nodelet" args="$(arg nodelet) uvdar/BlinkProcessor $(arg nodelet_manager)" output="screen" respawn="true" launch-prefix="valgrind -/-tool=callgrind -/-callgrind-out-file=/home/viktor/callgrind.out -/-instr-atstart=no -/-collect-atstart=yes"> --> 
-=======
     <node name="blink_processor" pkg="nodelet" type="nodelet" args="$(arg nodelet) uvdar/UVDARBlinkProcessor $(arg nodelet_manager)" output="screen" respawn="true"> 
     <!-- <node name="blink_processor" pkg="nodelet" type="nodelet" args="$(arg nodelet) uvdar/UVDARBlinkProcessor $(arg nodelet_manager)" output="screen" respawn="true" launch-prefix="roslaunch_debug"> --> 
       <!-- <node name="blink_processor" pkg="nodelet" type="nodelet" args="$(arg nodelet) uvdar/UVDARBlinkProcessor $(arg nodelet_manager)" output="screen" respawn="true" launch-prefix="valgrind -/-tool=callgrind -/-callgrind-out-file=/home/viktor/callgrind.out -/-instr-atstart=no -/-collect-atstart=yes"> --> 
->>>>>>> f96d0041
       <param name="uav_name" type = "string" value="$(arg uav_name)"/>
       <!-- <param name="DEBUG"		type="bool" value="$(arg DEBUG)"/> --> 
       <param name="DEBUG"		type="bool" value="false"/> 
